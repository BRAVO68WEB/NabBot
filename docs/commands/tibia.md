# Tibia commands

<<<<<<< HEAD
Commands related to Tibia, specially commands related to tibia.com
=======
Commands related to Tibia, gathered from information present in Tibia.com
>>>>>>> 6b07cfd4

!!! info
    Parameters are enclosed with `< >`.   
    Optional parameters are enclosed in brackets `[]`.

## blessings
**Usage:** `blessings <level>`  
**Other aliases:** `bless`

Calculates the price of blessings at a specific level.

For players over level 100, it will also display the cost of the Blessing of the Inquisition.

??? Summary "Examples"
    **/bless 90**  
    ![image](../assets/images/commands/bless_1.png)  
    **/bless 140**  
    ![image](../assets/images/commands/bless_2.png)

----

## deaths
**Syntax:** `deaths [player]`  
**Other aliases:** `deathlist`

Shows a character's recent deaths.

If this discord server is tracking a tibia world, it will show deaths registered to the character.
Additionally, if no name is provided, all recent deaths will be shown.

??? Summary "Examples"
    **/deaths Xzilla**  
    ![image](../assets/images/commands/deaths_1.png)  
    **/deaths**  
    ![image](../assets/images/commands/deaths_2.png)

----

<<<<<<< HEAD
    **/whois Galarzaa Fidera**  
    ![image](../assets/images/commands/whois_1.png)
    
    In this case, it matched *Galarzaa Fidera* to a character, and that character is registered to user @Galarzaa
    
    **/whois Galarzaa**  
    ![image](../assets/images/commands/whois_2.png)
    
    In this case, Galarzaa matches the discord user @Galarzaa, so a list of his registered characters is displayed.
    However, it also matches the character *Galarzaa* which may not be necessarily related to the user.
    
    **/whois Bichæo**  
    ![image](../assets/images/commands/whois_3.png)
    
    In this case, the name only matches a user, and since no character was matched, their highest level registered character is shown.
    
    **/whois 115042985778872322**
    ![image](../assets/images/commands/whois_4.png)
    
    In this case, a user id was provided, and it searched for the user with that id.
=======
### deaths monster
**Syntax:** `deaths monster <name>`  
**Other aliases:** `deaths mob`, `deaths killer`
>>>>>>> 6b07cfd4

Shows the latest deaths caused by a specific monster.

??? Summary "Example"
    **/deaths mob Lloyd**  
    ![image](../assets/images/commands/deaths_mob.png)

----

### deaths user
**Syntax:** `death user <name>`

Shows recent deaths by all characters registered to a user.

??? Summary "Example"
    **/deaths user Nezune**  
    ![image](../assets/images/commands/deaths_stats.png)

----

### deaths stats
**Syntax:** `death stats [week/month]`

Shows death statistics.

Shows the total number of deaths, the characters and users with more deaths, and the most common killers.

To see a shorter period, use `week` or `month` as a parameter.

??? Summary "Example"
    **/deaths stats**  
    ![image](../assets/images/commands/deaths_stats.png)

----

## guild
**Syntax:** `guild <name>`  
**Other aliases:** `checkguild`

Show's the number of members the guild has and a list of their users.
It also shows whether the guild has a guildhall or not, and their funding date.

??? summary "Examples"
    **/guild Redd Alliance**  
    ![image](../assets/images/commands/guild.png)

----

### guild info
**Syntax:** `guild info <name>`  
**Other aliases:** `guild stats`

Shows basic information and stats about a guild.
        
It shows their description, homepage, guildhall, number of members and more.

??? summary "Examples"
    **/guild info Bald Dwarfs**  
    ![image](../assets/images/commands/guildinfo.png)

----

### guild members
**Syntax:** `guild members <name>`  
**Other aliases:** `guild list`

Shows a list of all guild members.

Online members have a 🔹 icon next to their name.


??? summary "Examples"
    **/guild members Redd Alliance**  
    ![image](../assets/images/commands/guildmembers.png)

----

## house
**Syntax:** `house <name>[/world]`  
**Other aliases:** `guildhall`

Shows info for a house or guildhall.

By default, it shows the current status of a house for the current tracked world (if any).
If used on private messages, no world is looked up unless specified.

To specify a world, add the world at the end separated with '/'.

??? Summary "Examples"
    **/house darashia 8, flat 03**  
    ![image](../assets/images/commands/house_1.png)  
    **/house caveman shelter/calmera**  
    ![image](../assets/images/commands/house_2.png)

----

## levels
**Syntax:** `levels [player]`  
**Other aliases:** `levelups`

Shows a character's or everyone's recent level ups.
       
If a character is specified, it displays a list of its recent level ups.
If no character is specified, it will show the recent level ups of all registered characters in the server.

This only works for characters registered in the bots database, which are the characters owned
by the users of this discord server.

??? Summary "Examples"
    **/levels**  
    ![image](../assets/images/commands/levels_1.png)  
    **/levels Dre amz**  
    ![image](../assets/images/commands/levels_2.png)

----

### levels user
**Syntax:** `levels user <name>`  

Shows a user's recent level ups on their registered characters.

??? Summary "Examples"
    **/levels user Nezune**  
    ![image](../assets/images/commands/levels_user.png)

----

## news
**Syntax:** `news [id]`

Shows the latest news articles from Tibia.com.

If no id is supplied, a list of recent articles is shown, otherwise, a snippet of the article is shown.

??? Summary "Examples"
    **/news**    
    ![image](../assets/images/commands/news_1.png)  
    **/news 4400**  
    ![image](../assets/images/commands/news_2.png)

----

## searchworld
**Syntax:** `searchworld <name>[,world]` or `searchworld <level>[,world]` or `searchworld <min>,<max>[,world]`  
**Other aliases:** `whereworld`, `findworld`

Searches for online characters that meet the criteria.

There are 3 ways to use this command:

- Find a character in share range with another character. (`searchworld <name>`)
- Find a character in share range with a certain level. (`searchworld <level>`)
- Find a character in a level range. (`searchworld <min>,<max>`)

By default, the tracked world is searched, unless specified at the end of the parameters

You can add the world where you want to look in by adding a comma, followed by the name of the world.  
Example: `searchworld Cachero,Calmera`

??? Summary "Examples"
    **/searchworld Galarzaa Fidera**  
    ![image](../assets/images/commands/searchworld_1.png)  
    **/searchworld Nezune,Calmera**  
    ![image](../assets/images/commands/searchworld_2.png)  
    **/searchworld 600,700**  
    ![image](../assets/images/commands/searchworld_3.png)  
    **/searchworld 70**  
    ![image](../assets/images/commands/searchworld_4.png)

----

## share
**Syntax:** `share <level>` or `share <character>` or `share <char1, char2, ...>`  
**Other aliases:** `expshare`, `party`

Shows the sharing range for that level or character or list of characters.

This command can be used in three ways:

1. Find the share range of a certain level. (`share <level>`)
2. Find the share range of a character. (`share <name>`)
3. Find the joint share range of a group of characters. (`share <name1, name2...>`)

<<<<<<< HEAD
----
=======
??? summary "Examples"
    **/share 300**  
    ![image](../assets/images/commands/share_1.png)  
    **/share Galarzaa Fidera**  
    ![image](../assets/images/commands/share_2.png)  
    **/share Galarzaa Fidera, Nezune, Xzilla**  
    ![image](../assets/images/commands/share_3.png)  
    **/share Galarzaa Fidera, Topheroo**  
    ![image](../assets/images/commands/share_4.png)
>>>>>>> 6b07cfd4

----

## stamina
**Syntax:** `stamina <current stamina>`

Tells you the time you have to wait to restore stamina.

To use it, you must provide your current stamina, in this format: `hh:mm`.
The bot will show the time needed to reach full stamina if you were to start sleeping now.

The footer text shows the time in your timezone where your stamina would be full.

??? Summary "Examples"
    **/stamina 39:00**  
    ![image](../assets/images/commands/stamina_1.png)  
    **/stamina 28:32**  
    ![image](../assets/images/commands/stamina_2.png)

----

## stats
**Syntax:** `stats <level>,<vocation` or `stats <character>`

Calculates character stats based on vocation and level.
        
Shows hitpoints, mana, capacity, total experience and experience to next level.

This command can be used in two ways:

1. To calculate the stats for a certain level and vocation. (`stats <level>,<vocation>`)
2. To calculate the stats of a character. (`stats <character>`)

??? Summary "Examples"
    **/stats 543,elder druid**  
    ![image](../assets/images/commands/stats_1.png)  
    **/stats Galarzaa Fidera**  
    ![image](../assets/images/commands/stats_2.png)

----
<<<<<<< HEAD
=======

## timeline
**Syntax:** `timeline [character]`  
**Other aliases:** `story`

Shows a character's recent level ups and deaths. :flame: :fire:

If no character is provided, the timeline of all registered characters in the server will be shown.

Characters must be registered in order to see their timelines.

- 🌟 Indicates level ups
- 💀 Indicates deaths

??? Summary "Examples"
    **/timeline**  
    ![image](../assets/images/commands/timeline_1.png)  
    **/timeline Fila Bro**  
    ![image](../assets/images/commands/timeline_2.png)

----
>>>>>>> 6b07cfd4

### timeline user
**Syntax:** `timeline user <name>`

Shows a users's recent level ups and deaths on their characters.

??? Summary "Examples"
<<<<<<< HEAD
    
    **/world Fidera**    
    ![image](../assets/images/commands/world_1.png)
    
    **/world Ferobra**  
    ![image](../assets/images/commands/world_2.png)
 
----

## /searchworld
**Syntax:** *See below*  
**Other aliases:** /whereworld, /findworld

This commands searches for characters currently online that meet a certain criteria.

By default, this command will search in tracked world of the server where it was used.
If no world is tracked or the command is used on a DM, the world must be specified with an extra parameter at the end.

There's three ways to use the command:

1. Provide a character's name, shows a list of characters in share range. (`/searchworld char[,world]`)
1. Provide a level, shows a list of characters in share range with that level. (`/searchworld level[,world]`)
1. Provide two levels, shows a list of characters in that level range. (`/searchworld min,max[,world]`)

??? Summary "Examples"
    
    **/searchworld Galarzaa Fidera**  
    ![image](../assets/images/commands/searchworld_1.png)
    
    **/searchworld Nezune,Calmera**  
    ![image](../assets/images/commands/searchworld_2.png)
    
    **/searchworld 600,700**  
    ![image](../assets/images/commands/searchworld_3.png)

    **/searchworld 70**  
    ![image](../assets/images/commands/searchworld_4.png)

----
=======
    **/timeline user Pepyto 🍌**  
    ![image](../assets/images/commands/timeline_user.png)
>>>>>>> 6b07cfd4

----

## time
**Other aliases:** `serversave`

Displays Tibia server's time and time until server save.

??? Summary "Examples" 
    **/time**  
    ![image](../assets/images/commands/time.png)

----

## whois
**Syntax:** `whois <character/user>`  
**Other aliases:** `check`, `char`, `character`

Shows a character's or a discord user's information.

If the parameter matches a discord user, it displays a list of the characters linked to that user.
If the parameter matches a character, it will display the character's info

If the character found is registered to a discord user, it will show the owner of the character.

Users can be looked through their username, user#discriminator or their user id.

Additionally, if the character is in the highscores, their ranking will be shown.

??? summary "Examples"
    **/whois Galarzaa Fidera**  
    ![image](../assets/images/commands/whois_1.png)  
    In this case, it matched *Galarzaa Fidera* to a character, and that character is registered to user @Galarzaa  
    **/whois Galarzaa**  
    ![image](../assets/images/commands/whois_2.png)  
    In this case, Galarzaa matches the discord user @Galarzaa, so a list of his registered characters is displayed.  
    However, it also matches the character *Galarzaa* which may not be necessarily related to the user.  
    **/whois Bichæo**  
    ![image](../assets/images/commands/whois_3.png)  
    In this case, the name only matches a user, and since no character was matched, their highest level registered character is shown.  
    **/whois 115042985778872322**
    ![image](../assets/images/commands/whois_4.png)      
    In this case, a user id was provided, and it searched for the user with that id.

----

## world
**Syntax:** `world <name>`

Shows basic information about a Tibia world.
        
Shows information like PvP type, online count, server location vocation distribution, and more.

??? Summary "Examples"
    **/world Fidera**    
    ![image](../assets/images/commands/world_1.png)  
    **/world Ferobra**  
    ![image](../assets/images/commands/world_2.png)
 
----








----


<|MERGE_RESOLUTION|>--- conflicted
+++ resolved
@@ -1,10 +1,6 @@
 # Tibia commands
 
-<<<<<<< HEAD
-Commands related to Tibia, specially commands related to tibia.com
-=======
 Commands related to Tibia, gathered from information present in Tibia.com
->>>>>>> 6b07cfd4
 
 !!! info
     Parameters are enclosed with `< >`.   
@@ -43,32 +39,9 @@
 
 ----
 
-<<<<<<< HEAD
-    **/whois Galarzaa Fidera**  
-    ![image](../assets/images/commands/whois_1.png)
-    
-    In this case, it matched *Galarzaa Fidera* to a character, and that character is registered to user @Galarzaa
-    
-    **/whois Galarzaa**  
-    ![image](../assets/images/commands/whois_2.png)
-    
-    In this case, Galarzaa matches the discord user @Galarzaa, so a list of his registered characters is displayed.
-    However, it also matches the character *Galarzaa* which may not be necessarily related to the user.
-    
-    **/whois Bichæo**  
-    ![image](../assets/images/commands/whois_3.png)
-    
-    In this case, the name only matches a user, and since no character was matched, their highest level registered character is shown.
-    
-    **/whois 115042985778872322**
-    ![image](../assets/images/commands/whois_4.png)
-    
-    In this case, a user id was provided, and it searched for the user with that id.
-=======
 ### deaths monster
 **Syntax:** `deaths monster <name>`  
 **Other aliases:** `deaths mob`, `deaths killer`
->>>>>>> 6b07cfd4
 
 Shows the latest deaths caused by a specific monster.
 
@@ -252,9 +225,6 @@
 2. Find the share range of a character. (`share <name>`)
 3. Find the joint share range of a group of characters. (`share <name1, name2...>`)
 
-<<<<<<< HEAD
-----
-=======
 ??? summary "Examples"
     **/share 300**  
     ![image](../assets/images/commands/share_1.png)  
@@ -264,7 +234,6 @@
     ![image](../assets/images/commands/share_3.png)  
     **/share Galarzaa Fidera, Topheroo**  
     ![image](../assets/images/commands/share_4.png)
->>>>>>> 6b07cfd4
 
 ----
 
@@ -305,8 +274,6 @@
     ![image](../assets/images/commands/stats_2.png)
 
 ----
-<<<<<<< HEAD
-=======
 
 ## timeline
 **Syntax:** `timeline [character]`  
@@ -328,7 +295,6 @@
     ![image](../assets/images/commands/timeline_2.png)
 
 ----
->>>>>>> 6b07cfd4
 
 ### timeline user
 **Syntax:** `timeline user <name>`
@@ -336,50 +302,8 @@
 Shows a users's recent level ups and deaths on their characters.
 
 ??? Summary "Examples"
-<<<<<<< HEAD
-    
-    **/world Fidera**    
-    ![image](../assets/images/commands/world_1.png)
-    
-    **/world Ferobra**  
-    ![image](../assets/images/commands/world_2.png)
- 
-----
-
-## /searchworld
-**Syntax:** *See below*  
-**Other aliases:** /whereworld, /findworld
-
-This commands searches for characters currently online that meet a certain criteria.
-
-By default, this command will search in tracked world of the server where it was used.
-If no world is tracked or the command is used on a DM, the world must be specified with an extra parameter at the end.
-
-There's three ways to use the command:
-
-1. Provide a character's name, shows a list of characters in share range. (`/searchworld char[,world]`)
-1. Provide a level, shows a list of characters in share range with that level. (`/searchworld level[,world]`)
-1. Provide two levels, shows a list of characters in that level range. (`/searchworld min,max[,world]`)
-
-??? Summary "Examples"
-    
-    **/searchworld Galarzaa Fidera**  
-    ![image](../assets/images/commands/searchworld_1.png)
-    
-    **/searchworld Nezune,Calmera**  
-    ![image](../assets/images/commands/searchworld_2.png)
-    
-    **/searchworld 600,700**  
-    ![image](../assets/images/commands/searchworld_3.png)
-
-    **/searchworld 70**  
-    ![image](../assets/images/commands/searchworld_4.png)
-
-----
-=======
     **/timeline user Pepyto 🍌**  
     ![image](../assets/images/commands/timeline_user.png)
->>>>>>> 6b07cfd4
 
 ----
 
