--- conflicted
+++ resolved
@@ -1,11 +1,4 @@
 # Overview
-<<<<<<< HEAD
-
-!!! note
-    The information contained here refers to the `master` branch, it will be updated to `rewrite` documentation soon.
-
-=======
->>>>>>> 6b07cfd4
 
 One of the main features of discord bots is being able to respond to commands.
 All commands require a prefix in order to be recognized and to avoid command triggering accidentally.
