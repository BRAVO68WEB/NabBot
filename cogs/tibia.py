import asyncio
import calendar
import datetime as dt
import random
import re
import time
import urllib.parse
from typing import Optional

import discord
from discord.ext import commands

from nabbot import NabBot
from utils import checks
from utils.config import config
<<<<<<< HEAD
=======
from utils.context import NabCtx
>>>>>>> 6b07cfd4
from utils.database import get_server_property, userDatabase
from utils.discord import is_private, is_lite_mode, get_user_avatar
from utils.general import get_time_diff, join_list, get_brasilia_time_zone, global_online_list, get_local_timezone, log, \
    is_numeric
from utils.messages import html_to_markdown, get_first_image, split_message
<<<<<<< HEAD
from utils.emoji import EMOJI
from utils.pages import Pages, CannotPaginate, VocationPages
=======
from utils.paginator import Pages, CannotPaginate, VocationPages
>>>>>>> 6b07cfd4
from utils.tibia import NetworkError, get_character, tibia_logo, get_share_range, get_voc_emoji, get_voc_abb, get_guild, \
    url_house, get_stats, get_map_area, get_tibia_time_zone, get_world, tibia_worlds, get_world_bosses, get_recent_news, \
    get_news_article, Character, url_guild, highscore_format, get_character_url, url_character, get_house, \
    get_voc_abb_and_emoji
from utils.tibiawiki import get_rashid_info


class Tibia:
    """Commands related to Tibia, gathered from information present in Tibia.com"""
    def __init__(self, bot: NabBot):
        self.bot = bot
        self.news_announcements_task = self.bot.loop.create_task(self.scan_news())

    async def __error(self, ctx, error):
        if isinstance(error, commands.UserInputError):
            await self.bot.show_help(ctx)

    # Commands
    @commands.command(aliases=['bless'])
    async def blessings(self, ctx, level: int):
        """Calculates the price of blessings for a specific level.

        For player over level 100, it will also display the cost of the Blessing of the Inquisition."""
        if level < 1:
            await ctx.send("Very funny... Now tell me a valid level.")
            return
        bless_price = max(2000, 200 * (min(level, 120) - 20))
        mountain_bless_price = max(2000, 200 * (min(level, 150) - 20))
        inquisition = ""
        if level >= 100:
            inquisition = f"\nBlessing of the Inquisition costs **{int(bless_price*5*1.1):,}** gold coins."
        await ctx.send(f"At that level you will pay **{bless_price:,}** gold coins per blessing for a total of "
                       f"**{bless_price*5:,}** gold coins.{inquisition}"
                       f"\nMountain blessings cost **{mountain_bless_price:,}** each, for a total of "
                       f"**{int(mountain_bless_price*2):,}**.")

    @commands.command()
    async def bosses(self, ctx: NabCtx, world=None):
        """Shows predictions for bosses."""
        if world is None and not is_private(ctx.channel) and self.bot.tracked_worlds.get(ctx.guild.id) is not None:
            world = self.bot.tracked_worlds.get(ctx.guild.id)
        elif world is None:
            await ctx.send("You need to tell me a world's name.")
            return
        world = world.title()
        if world not in tibia_worlds:
            await ctx.send("That world doesn't exist.")
            return
        bosses = await get_world_bosses(world)
        if type(bosses) is not dict:
            await ctx.send("Something went wrong")
        fields = {"High Chance": "", "Low Chance": "", "No Chance": "", "Unpredicted": ""}
        for boss, info in bosses.items():
            try:
                if info["days"] > 1000:
                    continue
                info["name"] = boss.title()
                fields[info["chance"]] += "{name} - {days:,} days.\n".format(**info)
            except KeyError:
                continue
        embed = discord.Embed(title=f"Bosses for {world}")
        if fields["High Chance"]:
            embed.add_field(name="High Chance - Last seen", value=fields["High Chance"])
        if fields["Low Chance"]:
            embed.add_field(name="Low Chance - Last seen", value=fields["Low Chance"])
        if ctx.long:
            if fields["No Chance"]:
                embed.add_field(name="No Chance - Expect in", value=fields["No Chance"])
            if fields["Unpredicted"]:
                embed.add_field(name="Unpredicted - Last seen", value=fields["Unpredicted"])
        else:
            ask_channel = ctx.ask_channel_name
            if ask_channel:
                askchannel_string = " or use #" + ask_channel
            else:
                askchannel_string = ""
            embed.set_footer(text="To see more, PM me{0}.".format(askchannel_string))
        await ctx.send(embed=embed)

    @commands.group(aliases=['deathlist'], invoke_without_command=True, case_insensitive=True)
    async def deaths(self, ctx, *, name: str = None):
        """Shows a character's recent deaths.

<<<<<<< HEAD
        Note that the bot has no way to know the characters of a member that just joined.
        The bot has to be taught about the character's of a user."""
=======
        If this discord server is tracking a tibia world, it will show deaths registered to the character.
        Additionally, if no name is provided, all recent deaths will be shown."""
        if name is None and is_lite_mode(ctx):
            return
>>>>>>> 6b07cfd4
        permissions = ctx.channel.permissions_for(ctx.me)
        if not permissions.embed_links:
            await ctx.send("Sorry, I need `Embed Links` permission for this command.")
            return

        if is_private(ctx.channel):
            user_guilds = self.bot.get_user_guilds(ctx.author.id)
            user_worlds = self.bot.get_user_worlds(ctx.author.id)
        else:
            user_guilds = [ctx.guild]
            user_worlds = [self.bot.tracked_worlds.get(ctx.guild.id)]
            if user_worlds[0] is None and name is None:
                await ctx.send("This server is not tracking any tibia worlds.")
                return

        c = userDatabase.cursor()
        entries = []
        author = None
        author_icon = discord.Embed.Empty
        count = 0
        now = time.time()
        show_links = not ctx.long
        per_page = 20 if ctx.long else 5
        try:
<<<<<<< HEAD
            char = await get_character(name)
        except NetworkError:
            await ctx.send("Sorry, I couldn't fetch the character's info, maybe you should try again...")
            return
        char_string = self.get_char_string(char)
        user = self.bot.get_member(name, ctx.guild)
        embed = self.get_user_embed(ctx, user)

        # No user or char with that name
        if char is None and user is None:
            await ctx.send("I don't see any user or character with that name.")
            return
        # We found a user
        if embed is not None:
            # Check if we found a char too
            if char is not None:
                # If it's owned by the user, we append it to the same embed.
                if char.owner == int(user.id):
                    embed.add_field(name="Character", value=char_string, inline=False)
                    if char.last_login is not None:
                        embed.set_footer(text="Last login")
                        embed.timestamp = char.last_login
                    await ctx.send(embed=embed)
                    return
                # Not owned by same user, we display a separate embed
                else:
                    char_embed = discord.Embed(description=char_string)
                    char_embed.set_author(name=char.name, url=char.url, icon_url=tibia_logo)
                    if char.last_login is not None:
                        char_embed.set_footer(text="Last login")
                        char_embed.timestamp = char.last_login
                    await ctx.send(embed=embed)
                    await ctx.send(embed=char_embed)
                    return
            else:
                # Tries to display user's highest level character since there is no character match
                if is_private(ctx.channel):
                    display_name = '@'+user.name
                    user_guilds = self.bot.get_user_guilds(ctx.author.id)
                    user_tibia_worlds = [world for server, world in self.bot.tracked_worlds.items() if
                                         server in [s.id for s in user_guilds]]
                else:
                    if self.bot.tracked_worlds.get(ctx.guild.id) is None:
                        user_tibia_worlds = []
                    else:
                        user_tibia_worlds = [self.bot.tracked_worlds[ctx.guild.id]]
                if len(user_tibia_worlds) != 0:
                    placeholders = ", ".join("?" for w in user_tibia_worlds)
                    c = userDatabase.cursor()
                    try:
                        c.execute("SELECT name, ABS(level) as level "
                                  "FROM chars "
                                  "WHERE user_id = {0} AND world IN ({1}) ORDER BY level DESC".format(user.id, placeholders),
                                  tuple(user_tibia_worlds))
                        character = c.fetchone()
                    finally:
                        c.close()
                    if character:
                        char = await get_character(character["name"])
                        char_string = self.get_char_string(char)
                        if char is not None:
                            char_embed = discord.Embed(description=char_string)
                            char_embed.set_author(name=char.name, url=char.url, icon_url=tibia_logo)
                            embed.add_field(name="Highest character", value=char_string, inline=False)
                            if char.last_login is not None:
                                embed.set_footer(text="Last login")
                                embed.timestamp = char.last_login
                await ctx.send(embed=embed)
        else:
            embed = discord.Embed(description="")
            if char is not None:
                owner = None if char.owner == 0 else self.bot.get_member(char.owner, ctx.guild)
                if owner is not None:
                    # Char is owned by a discord user
                    embed = self.get_user_embed(ctx, owner)
                    if embed is None:
                        embed = discord.Embed(description="")
                    embed.add_field(name="Character", value=char_string, inline=False)
                    if char.last_login is not None:
                        embed.set_footer(text="Last login")
                        embed.timestamp = char.last_login
                    await ctx.send(embed=embed)
=======
            if name is None:
                title = "Latest deaths"
                c.execute("SELECT char_deaths.level, date, name, user_id, byplayer, killer, world, vocation "
                          "FROM char_deaths, chars "
                          "WHERE char_id = id AND char_deaths.level > ? "
                          "ORDER BY date DESC", (config.announce_threshold,))
                while True:
                    row = c.fetchone()
                    if row is None:
                        break
                    user = self.bot.get_member(row["user_id"], user_guilds)
                    if user is None:
                        continue
                    if row["world"] not in user_worlds:
                        continue
                    count += 1
                    row["time"] = get_time_diff(dt.timedelta(seconds=now - row["date"]))
                    row["user"] = user.display_name
                    row["emoji"] = get_voc_emoji(row["vocation"])
                    entries.append("{emoji} {name} (**@{user}**) - At level **{level}** by {killer} - *{time} ago*"
                                   .format(**row))
                    if count >= 100:
                        break
            else:
                try:
                    char = await get_character(name)
                    if char is None:
                        await ctx.send("That character doesn't exist.")
                        return
                except NetworkError:
                    await ctx.send("Sorry, I had trouble checking that character, try it again.")
>>>>>>> 6b07cfd4
                    return
                deaths = char.deaths
                last_time = now
                name = char.name
                voc_emoji = get_voc_emoji(char.vocation)
                title = "{1} {0} latest deaths:".format(name, voc_emoji)
                if ctx.guild is not None and char.owner:
                    owner = ctx.guild.get_member(char.owner)  # type: discord.Member
                    if owner is not None:
                        author = owner.display_name
                        author_icon = owner.avatar_url
                for death in deaths:
                    last_time = death.time.timestamp()
                    death_time = get_time_diff(dt.datetime.now(tz=dt.timezone.utc) - death.time)
                    if death.by_player and show_links:
                        killer = f"[{death.killer}]({Character.get_url(death.killer)})"
                    elif death.by_player:
                        killer = f"**{death.killer}**"
                    else:
                        killer = f"{death.killer}"
                    entries.append("At level **{0.level}** by {name} - *{time} ago*".format(death, time=death_time,
                                                                                            name=killer))
                    count += 1

                c.execute("SELECT id, name FROM chars WHERE name LIKE ?", (name,))
                result = c.fetchone()
                if result is not None and not is_lite_mode(ctx):
                    id = result["id"]
                    c.execute("SELECT char_deaths.level, date, byplayer, killer "
                              "FROM char_deaths "
                              "WHERE char_id = ? AND date < ? "
                              "ORDER BY date DESC",
                              (id, last_time))
                    while True:
                        row = c.fetchone()
                        if row is None:
                            break
                        count += 1
                        row["time"] = get_time_diff(dt.timedelta(seconds=now - row["date"]))
                        entries.append("At level **{level}** by {killer} - *{time} ago*".format(**row))
                        if count >= 100:
                            break

            if count == 0:
                await ctx.send("There are no registered deaths.")
                return
        finally:
            c.close()

        pages = Pages(ctx, entries=entries, per_page=per_page)
        pages.embed.title = title
        pages.embed.set_author(name=author, icon_url=author_icon)
        try:
            await pages.paginate()
        except CannotPaginate as e:
            await ctx.send(e)

    @deaths.command(name="monster", aliases=["mob", "killer"])
    @checks.is_in_tracking_world()
    async def deaths_monsters(self, ctx, *, name: str):
        """Shows the latest deaths caused by a specific monster."""
        permissions = ctx.channel.permissions_for(ctx.me)
        if not permissions.embed_links:
            await ctx.send("Sorry, I need `Embed Links` permission for this command.")
            return

        c = userDatabase.cursor()
        count = 0
        entries = []
        now = time.time()
        per_page = 20 if ctx.long else 5

        if name[:1] in ["a", "e", "i", "o", "u"]:
            name_with_article = "an " + name
        else:
            name_with_article = "a " + name
        try:
            c.execute("SELECT char_deaths.level, date, name, user_id, byplayer, killer, vocation "
                      "FROM char_deaths, chars "
                      "WHERE char_id = id AND (killer LIKE ? OR killer LIKE ?) "
                      "ORDER BY date DESC", (name, name_with_article))
            while True:
                row = c.fetchone()
                if row is None:
                    break
                user = self.bot.get_member(row["user_id"], ctx.guild)
                if user is None:
                    continue
                count += 1
                row["time"] = get_time_diff(dt.timedelta(seconds=now - row["date"]))
                row["user"] = user.display_name
                row["emoji"] = get_voc_emoji(row["vocation"])
                entries.append("{emoji} {name} (**@{user}**) - At level **{level}** - *{time} ago*".format(**row))
                if count >= 100:
                    break
            if count == 0:
                await ctx.send("There are no registered deaths by that killer.")
                return
        finally:
            c.close()

        pages = Pages(ctx, entries=entries, per_page=per_page)
        pages.embed.title = f"{name.title()} latest kills"

        try:
            await pages.paginate()
        except CannotPaginate as e:
            await ctx.send(e)

    @deaths.command(name="user")
    @checks.is_in_tracking_world()
    async def deaths_user(self, ctx, *, name: str):
        """Shows a user's recent deaths on his/her registered characters."""
        permissions = ctx.channel.permissions_for(ctx.me)
        if not permissions.embed_links:
            await ctx.send("Sorry, I need `Embed Links` permission for this command.")
            return

        if is_private(ctx.channel):
            user_servers = self.bot.get_user_guilds(ctx.author.id)
            user_worlds = self.bot.get_user_worlds(ctx.author.id)
        else:
            user_servers = [ctx.guild]
            user_worlds = [self.bot.tracked_worlds.get(ctx.guild.id)]
            if user_worlds[0] is None:
                await ctx.send("This server is not tracking any tibia worlds.")
                return

<<<<<<< HEAD
    @commands.group(aliases=['guildcheck', 'checkguild'], invoke_without_command=True, case_insensitive=True)
    async def guild(self, ctx, *, name:str=None):
        """Checks who is online in a guild"""
=======
        user = self.bot.get_member(name, user_servers)
        if user is None:
            await ctx.send("I don't see any users with that name.")
            return

        c = userDatabase.cursor()
        count = 0
        entries = []
        now = time.time()
        per_page = 20 if ctx.long else 5

        try:
            c.execute("SELECT name, world, char_deaths.level, killer, byplayer, date, vocation "
                      "FROM chars, char_deaths "
                      "WHERE char_id = id AND user_id = ? "
                      "ORDER BY date DESC", (user.id,))
            while True:
                row = c.fetchone()
                if row is None:
                    break
                if row["world"] not in user_worlds:
                    continue
                count += 1
                row["time"] = get_time_diff(dt.timedelta(seconds=now - row["date"]))
                row["emoji"] = get_voc_emoji(row["vocation"])
                entries.append("{emoji} {name} - At level **{level}** by {killer} - *{time} ago*".format(**row))

                if count >= 100:
                    break
            if count == 0:
                await ctx.send("There are not registered deaths by this user.")
                return
        finally:
            c.close()

        title = "{0} latest kills".format(user.display_name)
        icon_url = user.avatar_url
        pages = Pages(ctx, entries=entries, per_page=per_page)
        pages.embed.set_author(name=title, icon_url=icon_url)
        try:
            await pages.paginate()
        except CannotPaginate as e:
            await ctx.send(e)

    @deaths.command(name="stats", usage="[week/month]")
    @checks.is_in_tracking_world()
    async def deaths_stats(self, ctx, *, period: str = None):
        """Shows death statistics

        Shows the total number of deaths, the characters and users with more deaths, and the most common killers.

        To see a shorter period, use `week` or `month` as a parameter.
        """
        permissions = ctx.channel.permissions_for(ctx.me)
        if not permissions.embed_links:
            await ctx.send("Sorry, I need `Embed Links` permission for this command.")
            return

        if is_private(ctx.channel):
            user_worlds = self.bot.get_user_worlds(ctx.author.id)
        else:
            user_worlds = [self.bot.tracked_worlds.get(ctx.guild.id)]
            if user_worlds[0] is None:
                await ctx.send("This server is not tracking any tibia worlds.")
                return
        placeholders = ", ".join("?" for w in user_worlds)
        c = userDatabase.cursor()
        now = time.time()
        embed = discord.Embed(title="Death statistics")
        if period in ["week", "weekly"]:
            start_date = now - (1 * 60 * 60 * 24 * 7)
            description_suffix = " in the last 7 days"
        elif period in ["month", "monthly"]:
            start_date = now - (1 * 60 * 60 * 24 * 30)
            description_suffix = " in the last 30 days"
        else:
            start_date = 0
            description_suffix = ""
            embed.set_footer(text=f"For a shorter period, try {ctx.clean_prefix}{ctx.command.qualified_name} week or "
                                  f"{ctx.clean_prefix}{ctx.command.qualified_name} month")
        try:
            c.execute("SELECT COUNT() AS total FROM char_deaths WHERE date >= ?", (start_date,))
            total = c.fetchone()["total"]
            embed.description = f"There are {total:,} deaths registered{description_suffix}."
            c.execute("SELECT COUNT() as count, chars.name, chars.user_id FROM char_deaths, chars "
                      f"WHERE id = char_id AND world IN ({placeholders}) AND date >= {start_date} "
                      "GROUP BY char_id ORDER BY count DESC LIMIT 3", tuple(user_worlds))
            content = ""
            count = 0
            while True:
                row = c.fetchone()
                if row is None:
                    break
                user = self.bot.get_member(row["user_id"], ctx.guild)
                if user is None:
                    continue
                count += 1
                content += f"**{row['name']}** \U00002014 {row['count']}\n"
                if count >= 3:
                    break
            if count > 0:
                embed.add_field(name="Most deaths per character", value=content, inline=False)

            c.execute("SELECT COUNT() as count, chars.user_id FROM char_deaths, chars "
                      f"WHERE id = char_id AND world IN ({placeholders}) AND date >= {start_date} "
                      "GROUP BY user_id ORDER BY count DESC", tuple(user_worlds))
            content = ""
            count = 0
            while True:
                row = c.fetchone()
                if row is None:
                    break
                user = self.bot.get_member(row["user_id"], ctx.guild)
                if user is None:
                    continue
                count += 1
                content += f"@**{user.display_name}** \U00002014 {row['count']}\n"
                if count >= 3:
                    break
            if count > 0:
                embed.add_field(name="Most deaths per user", value=content, inline=False)

            c.execute("SELECT COUNT() as count, killer FROM char_deaths, chars "
                      f"WHERE id = char_id and world IN ({placeholders}) AND date >= {start_date} "
                      "GROUP BY killer ORDER BY count DESC LIMIT 3", tuple(user_worlds))
            total_per_killer = c.fetchall()
            content = ""
            for row in total_per_killer:
                killer = re.sub(r"(a|an)(\s+)", " ", row["killer"]).title().strip()
                content += f"**{killer}** \U00002014 {row['count']}\n"
            embed.add_field(name="Most deaths per killer", value=content, inline=False)
            await ctx.send(embed=embed)
        finally:
            c.close()

    @commands.group(aliases=['checkguild'], invoke_without_command=True, case_insensitive=True)
    async def guild(self, ctx, *, name):
        """Shows online characters in a guild.

        Show's the number of members the guild has and a list of their users.
        It also shows whether the guild has a guildhall or not, and their funding date.
        """
>>>>>>> 6b07cfd4
        permissions = ctx.channel.permissions_for(ctx.me)
        if not permissions.embed_links:
            await ctx.send("Sorry, I need `Embed Links` permission for this command.")
            return

        try:
            guild = await get_guild(name)
            if guild is None:
                await ctx.send("The guild {0} doesn't exist.".format(name))
                return
        except NetworkError:
            await ctx.send("Can you repeat that? I had some trouble communicating.")
            return

        embed = discord.Embed()
        embed.set_author(name="{0.name} ({0.world})".format(guild), url=guild.url, icon_url=tibia_logo)
        embed.description = ""
        embed.set_thumbnail(url=guild.logo)
        if guild.guildhall is not None:
            embed.description += "They own the guildhall [{0}]({1}).\n".format(guild.guildhall["name"],
                                                                               url_house.format(id=guild.guildhall["id"],
                                                                                                world=guild.world))

        if len(guild.online) < 1:
            embed.description += f"Nobody is online. It has **{len(guild.members)}** members."
            await ctx.send(embed=embed)
            return

        embed.set_footer(text=f"The guild was founded on {guild.founded}")

        plural = ""
        if len(guild.online) > 1:
            plural = "s"
        embed.description += f"It has **{len(guild.online)}** player{plural} online out of **{len(guild.members)}**:"
        current_field = ""
        result = ""
        for member in guild.online:
            if current_field == "":
                current_field = member['rank']
            elif member['rank'] != current_field and member["rank"] != "":
                embed.add_field(name=current_field, value=result, inline=False)
                result = ""
                current_field = member['rank']

            member["nick"] = '(*' + member['nick'] + '*) ' if member['nick'] != '' else ''
            member["vocation"] = get_voc_abb(member["vocation"])

            result += "{name} {nick}\u2192 {level} {vocation}\n".format(**member)
        embed.add_field(name=current_field, value=result, inline=False)
        await ctx.send(embed=embed)

    @guild.command(name="info", aliases=["stats"])
    async def guild_info(self, ctx, *, name: str):
        """Shows basic information and stats about a guild.

        It shows their description, homepage, guildhall, number of members and more."""
        permissions = ctx.channel.permissions_for(ctx.me)
        if not permissions.embed_links:
            await ctx.send("Sorry, I need `Embed Links` permission for this command.")
            return
<<<<<<< HEAD
        if name is None:
            await ctx.send("Tell me the guild you want me to check.")
            return

        try:
            guild = await get_guild(name)
            if guild is None:
                await ctx.send("The guild {0} doesn't exist.".format(name))
                return
        except NetworkError:
            await ctx.send("Can you repeat that? I had some trouble communicating.")
            return
        title = "{0.name} ({0.world})".format(guild)
        entries = []
        vocations = []
        for member in guild.members:
            member["nick"] = '(*' + member['nick'] + '*) ' if member['nick'] != '' else ''
            vocations.append(member["vocation"])
            member["emoji"] = get_voc_emoji(member["vocation"])
            member["vocation"] = get_voc_abb(member["vocation"])
            member["online"] = EMOJI[":small_blue_diamond:"] if member["status"] == "online" else ""
            entries.append("{rank}\u2014 {online}**{name}** {nick} (Lvl {level} {vocation}{emoji})".format(**member))
        if is_private(ctx.channel) or ctx.channel.name == config.ask_channel_name:
            per_page = 20
        else:
            per_page = 5
        pages = VocationPages(ctx, entries=entries, per_page=per_page, vocations=vocations)
        pages.embed.set_author(name=title, icon_url=guild.logo, url=guild.url)
        try:
            await pages.paginate()
        except CannotPaginate as e:
            await ctx.send(e)

    @guild.command(name="info", aliases=["stats"])
    async def guild_info(self, ctx, *, name: str = None):
        """Shows basic information and stats about a guild"""
        permissions = ctx.channel.permissions_for(ctx.me)
        if not permissions.embed_links:
            await ctx.send("Sorry, I need `Embed Links` permission for this command.")
            return
        if name is None:
            await ctx.send("Tell me the guild you want me to check.")
            return
=======
>>>>>>> 6b07cfd4

        try:
            guild = await get_guild(name)
            if guild is None:
                await ctx.send("The guild {0} doesn't exist.".format(name))
                return
        except NetworkError:
            await ctx.send("Can you repeat that? I had some trouble communicating.")
            return
        embed = discord.Embed(title=f"{guild.name} ({guild.world})", description=guild.description, url=guild.url)
        embed.set_thumbnail(url=guild.logo)
        embed.set_footer(text=f"The guild was founded on {guild.founded}")
        if guild.guildhall is not None:
            embed.description += "\nThey own the guildhall [{0}]({1}).\n".format(guild.guildhall["name"],
                                                                               url_house.format(id=guild.guildhall["id"],
                                                                                               world=guild.world))
        applications = f"{ctx.tick(True)} Open" if guild.application else f"{ctx.tick(False)} Closed"
        embed.add_field(name="Applications", value=applications)
        if guild.homepage is not None:
            embed.add_field(name="Homepage", value=f"[{guild.homepage}]({guild.homepage})")
        knight = 0
        paladin = 0
        sorcerer = 0
        druid = 0
        none = 0
        total_level = 0
        highest_member = None
        for member in guild.members:
            if highest_member is None:
                highest_member = member
            elif highest_member["level"] < member["level"]:
                highest_member = member
            total_level += member["level"]
            if "knight" in member["vocation"].lower():
                knight += 1
            if "sorcerer" in member["vocation"].lower():
                sorcerer += 1
            if "druid" in member["vocation"].lower():
                druid += 1
            if "paladin" in member["vocation"].lower():
                paladin += 1
            if "none" in member["vocation"].lower():
                none += 1

        embed.add_field(name="Members online", value=f"{len(guild.online)}/{len(guild.members)}")
        embed.add_field(name="Average level", value=f"{total_level/len(guild.members):.0f}")
        embed.add_field(name="Highest member", value="{name} - {level} {emoji}".
                        format(**highest_member, emoji=get_voc_emoji(highest_member["vocation"])))
        embed.add_field(name="Vocations distribution", value=f"{knight} {get_voc_emoji('knight')} | "
                                                             f"{druid} {get_voc_emoji('druid')} | "
                                                             f"{sorcerer} {get_voc_emoji('sorcerer')} | "
                                                             f"{paladin} {get_voc_emoji('paladin')} | "
                                                             f"{none} {get_voc_emoji('none')}",
                        inline=False)

        await ctx.send(embed=embed)

    @guild.command(name="members", aliases=['list'])
    async def guild_members(self, ctx, *, name: str):
        """Shows a list of all guild members.

        Online members have a 🔹 icon next to their name."""
        permissions = ctx.channel.permissions_for(ctx.me)
        if not permissions.embed_links:
            await ctx.send("Sorry, I need `Embed Links` permission for this command.")
            return
        if name is None:
            await ctx.send("Tell me the guild you want me to check.")
            return

        try:
            guild = await get_guild(name)
            if guild is None:
                await ctx.send("The guild {0} doesn't exist.".format(name))
                return
        except NetworkError:
            await ctx.send("Can you repeat that? I had some trouble communicating.")
            return
        title = "{0.name} ({0.world})".format(guild)
        entries = []
        vocations = []
        for member in guild.members:
            member["nick"] = '(*' + member['nick'] + '*) ' if member['nick'] != '' else ''
            vocations.append(member["vocation"])
            member["emoji"] = get_voc_emoji(member["vocation"])
            member["vocation"] = get_voc_abb(member["vocation"])
            member["online"] = "🔹" if member["status"] == "online" else ""
            entries.append("{rank}\u2014 {online}**{name}** {nick} (Lvl {level} {vocation}{emoji})".format(**member))
        per_page = 20 if ctx.long else 5
        pages = VocationPages(ctx, entries=entries, per_page=per_page, vocations=vocations)
        pages.embed.set_author(name=title, icon_url=guild.logo, url=guild.url)
        try:
            await pages.paginate()
        except CannotPaginate as e:
            await ctx.send(e)

    @commands.command(aliases=["guildhall"], usage="<name>[/world]")
    async def house(self, ctx, *, name: str):
        """Shows info for a house or guildhall.

        By default, it shows the current status of a house for the current tracked world (if any).
        If used on private messages, no world is looked up unless specified.

        To specify a world, add the world at the end separated with '/'.
        """
        permissions = ctx.channel.permissions_for(ctx.me)
        if not permissions.embed_links:
            await ctx.send("Sorry, I need `Embed Links` permission for this command.")
            return
        params = name.split("/", 2)
        name = params[0]
        world = None
        if ctx.guild is not None and len(params) == 1:
            world = self.bot.tracked_worlds.get(ctx.guild.id)
        elif len(params) == 2:
            world = params[1].title()
            if world not in tibia_worlds:
                await ctx.send("That's not a valid world.")
                return

        house = await get_house(name, world)
        if house is None:
            await ctx.send("I couldn't find a house with that name.")
            return

        if type(house) is list:
            embed = discord.Embed(title="Suggestions", description="\n".join(house))
            await ctx.send("I couldn't find that house, maybe you meant one of these?", embed=embed)
            return

        # Attach image only if the bot has permissions
        if permissions.attach_files:
            filename = re.sub(r"[^A-Za-z0-9]", "", house["name"]) + ".png"
            mapimage = get_map_area(house["x"], house["y"], house["z"])
            embed = self.get_house_embed(house)
            embed.set_image(url=f"attachment://{filename}")
            await ctx.send(file=discord.File(mapimage, f"{filename}"), embed=embed)
        else:
            await ctx.send(embed=self.get_house_embed(house))

    @commands.group(aliases=['levelups'], invoke_without_command=True, case_insensitive=True)
    @checks.is_in_tracking_world()
    async def levels(self, ctx, *, name: str=None):
        """Shows a character's or everyone's recent level ups.

<<<<<<< HEAD
    @commands.group(aliases=['deathlist', 'death'], invoke_without_command=True, case_insensitive=True)
    async def deaths(self, ctx, *, name: str = None):
        """Shows a player's or everyone's recent deaths
=======
        If a character is specified, it displays a list of its recent level ups.
        If no character is specified, it will show the recent level ups of all registered characters in the server.
>>>>>>> 6b07cfd4

        This only works for characters registered in the bots database, which are the characters owned
        by the users of this discord server."""
        permissions = ctx.channel.permissions_for(ctx.me)
        if not permissions.embed_links:
            await ctx.send("Sorry, I need `Embed Links` permission for this command.")
            return

        if is_private(ctx.channel):
            user_guilds = self.bot.get_user_guilds(ctx.author.id)
            user_worlds = self.bot.get_user_worlds(ctx.author.id)
        else:
            user_guilds = [ctx.guild]
            user_worlds = [self.bot.tracked_worlds.get(ctx.guild.id)]
<<<<<<< HEAD
            if user_worlds[0] is None and name is None:
=======
            if user_worlds[0] is None:
>>>>>>> 6b07cfd4
                await ctx.send("This server is not tracking any tibia worlds.")
                return

        c = userDatabase.cursor()
        entries = []
        author = None
        author_icon = discord.Embed.Empty
        count = 0
        now = time.time()
        per_page = 20 if ctx.long else 5
        await ctx.channel.trigger_typing()
        try:
            if name is None:
                title = "Latest level ups"
                c.execute("SELECT char_levelups.level, date, name, user_id, world, vocation "
                          "FROM char_levelups, chars "
                          "WHERE char_id = id AND char_levelups.level >= ? "
                          "ORDER BY date DESC", (config.announce_threshold, ))
                while True:
                    row = c.fetchone()
                    if row is None:
                        break
                    user = self.bot.get_member(row["user_id"], user_guilds)
                    if user is None:
                        continue
                    if row["world"] not in user_worlds:
                        continue
                    count += 1
                    row["time"] = get_time_diff(dt.timedelta(seconds=now - row["date"]))
                    row["user"] = user.display_name
                    row["emoji"] = get_voc_emoji(row["vocation"])
                    entries.append("{emoji} {name} - Level **{level}** - (**@{user}**) - *{time} ago*".format(**row))
                    if count >= 100:
                        break
            else:
                c.execute("SELECT id, name, user_id, vocation FROM chars WHERE name LIKE ?", (name,))
                result = c.fetchone()
                if result is None:
                    await ctx.send("I don't have a character with that name registered.")
                    return
                # If user doesn't share a server with the owner, don't display it
                owner = self.bot.get_member(result["user_id"], user_guilds)
                if owner is None:
                    await ctx.send("I don't have a character with that name registered.")
                    return
                author = owner.display_name
                author_icon = owner.avatar_url
                name = result["name"]
                emoji = get_voc_emoji(result["vocation"])
                title = f"{emoji} {name} latest level ups"
                c.execute("SELECT char_levelups.level, date FROM char_levelups, chars "
                          "WHERE id = char_id AND name LIKE ? "
                          "ORDER BY date DESC", (name,))
                while True:
                    row = c.fetchone()
                    if row is None:
                        break
                    count += 1
                    row["time"] = get_time_diff(dt.timedelta(seconds=now-row["date"]))
                    entries.append("Level **{level}** - *{time} ago*".format(**row))
                    if count >= 100:
                        break
        finally:
            c.close()

<<<<<<< HEAD
        pages = Pages(ctx, entries=entries, per_page=per_page)
        pages.embed.title = title
        pages.embed.set_author(name=author, icon_url=author_icon)
        try:
            await pages.paginate()
        except CannotPaginate as e:
            await ctx.send(e)

    @deaths.command(name="monster", aliases=["mob", "killer"])
    @checks.is_in_tracking_world()
    async def deaths_monsters(self, ctx, *, name: str=None):
        """Returns a list of the latest kills by that monster"""
        permissions = ctx.channel.permissions_for(ctx.me)
        if not permissions.embed_links:
            await ctx.send("Sorry, I need `Embed Links` permission for this command.")
            return

        if name is None:
            await ctx.send("You must tell me a monster's name to look for its kills.")
            return
        c = userDatabase.cursor()
        count = 0
        entries = []
        now = time.time()
        ask_channel = self.bot.get_channel_by_name(config.ask_channel_name, ctx.guild)
        if is_private(ctx.channel) or ctx.channel == ask_channel:
            per_page = 20
        else:
            per_page = 5

        if name[:1] in ["a", "e", "i", "o", "u"]:
            name_with_article = "an "+name
        else:
            name_with_article = "a "+name
        try:
            c.execute("SELECT char_deaths.level, date, name, user_id, byplayer, killer, vocation "
                      "FROM char_deaths, chars "
                      "WHERE char_id = id AND (killer LIKE ? OR killer LIKE ?) "
                      "ORDER BY date DESC", (name, name_with_article))
            while True:
                row = c.fetchone()
                if row is None:
                    break
                user = self.bot.get_member(row["user_id"], ctx.guild)
                if user is None:
                    continue
                count += 1
                row["time"] = get_time_diff(dt.timedelta(seconds=now - row["date"]))
                row["user"] = user.display_name
                row["emoji"] = get_voc_emoji(row["vocation"])
                entries.append("{emoji} {name} (**@{user}**) - At level **{level}** - *{time} ago*".format(**row))
                if count >= 100:
                    break
            if count == 0:
                await ctx.send("There are no registered deaths by that killer.")
                return
        finally:
            c.close()

        pages = Pages(ctx, entries=entries, per_page=per_page)
        pages.embed.title = f"{name.title()} latest kills"

=======
        if count == 0:
            await ctx.send("There are no registered levels.")
            return

        pages = Pages(ctx, entries=entries, per_page=per_page)
        pages.embed.title = title
        pages.embed.set_author(name=author, icon_url=author_icon)
>>>>>>> 6b07cfd4
        try:
            await pages.paginate()
        except CannotPaginate as e:
            await ctx.send(e)

<<<<<<< HEAD
    @deaths.command(name="user")
    @checks.is_in_tracking_world()
    async def deaths_user(self, ctx, *, name: str=None):
        """Shows a user's recent deaths on his/her registered characters"""
=======
    @levels.command(name="user")
    @checks.is_in_tracking_world()
    async def levels_user(self, ctx, *, name: str):
        """Shows a user's recent level ups on their registered characters."""
>>>>>>> 6b07cfd4
        permissions = ctx.channel.permissions_for(ctx.me)
        if not permissions.embed_links:
            await ctx.send("Sorry, I need `Embed Links` permission for this command.")
            return

<<<<<<< HEAD
        if name is None:
            await ctx.send("You must tell me a user's name to look for his/her deaths.")
            return

=======
>>>>>>> 6b07cfd4
        if is_private(ctx.channel):
            user_servers = self.bot.get_user_guilds(ctx.author.id)
            user_worlds = self.bot.get_user_worlds(ctx.author.id)
        else:
            user_servers = [ctx.guild]
            user_worlds = [self.bot.tracked_worlds.get(ctx.guild.id)]
            if user_worlds[0] is None:
                await ctx.send("This server is not tracking any tibia worlds.")
                return

        user = self.bot.get_member(name, user_servers)
        if user is None:
            await ctx.send("I don't see any users with that name.")
            return

        c = userDatabase.cursor()
        count = 0
        entries = []
        now = time.time()
        per_page = 20 if ctx.long else 5

        try:
            c.execute("SELECT name, world, char_levelups.level, date, vocation "
                      "FROM chars, char_levelups "
                      "WHERE char_id = id AND user_id = ? "
                      "ORDER BY date DESC", (user.id,))
            while True:
                row = c.fetchone()
                if row is None:
                    break
                if row["world"] not in user_worlds:
                    continue
                count += 1
                row["time"] = get_time_diff(dt.timedelta(seconds=now - row["date"]))
                row["emoji"] = get_voc_emoji(row["vocation"])
                entries.append("{emoji} {name} - Level **{level}** - *{time} ago*".format(**row))
                if count >= 100:
                    break
            if count == 0:
                await ctx.send("There are not registered level ups by this user.")
                return
        finally:
            c.close()

<<<<<<< HEAD
        title = "{0} latest kills".format(user.display_name)
        icon_url = user.avatar_url
        pages = Pages(ctx, entries=entries, per_page=per_page)
        pages.embed.set_author(name=title, icon_url=icon_url)
=======
        title = f"{user.display_name} latest level ups"
        pages = Pages(ctx, entries=entries, per_page=per_page)
        pages.embed.set_author(name=title, icon_url=get_user_avatar(user))
>>>>>>> 6b07cfd4
        try:
            await pages.paginate()
        except CannotPaginate as e:
            await ctx.send(e)

<<<<<<< HEAD
    @deaths.command(name="stats")
    @checks.is_in_tracking_world()
    async def deaths_stats(self, ctx, *, period: str = None):
        """Shows death statistic
        
        A shorter period can be shown by adding week or month"""
        permissions = ctx.channel.permissions_for(ctx.me)
        if not permissions.embed_links:
            await ctx.send("Sorry, I need `Embed Links` permission for this command.")
            return

        if is_private(ctx.channel):
            user_worlds = self.bot.get_user_worlds(ctx.author.id)
        else:
            user_worlds = [self.bot.tracked_worlds.get(ctx.guild.id)]
            if user_worlds[0] is None:
                await ctx.send("This server is not tracking any tibia worlds.")
=======
    @commands.command(usage="[id]")
    async def news(self, ctx, news_id: int=None):
        """Shows the latest news articles from Tibia.com.

        If no id is supplied, a list of recent articles is shown, otherwise, a snippet of the article is shown."""
        if news_id is None:
            try:
                recent_news = await get_recent_news()
                if recent_news is None:
                    await ctx.send("Something went wrong getting recent news.")
            except NetworkError:
                await ctx.send("I couldn't fetch the recent news, I'm having network problems.")
>>>>>>> 6b07cfd4
                return
            embed = discord.Embed(title="Recent news")
            embed.set_footer(text="To see a specific article, use the command /news <id>")
            news_format = "{emoji} `{id}`\t[{news}]({tibiaurl})"
            type_emojis = {
                "Featured Article": "📑",
                "News": "📰",
            }
            for news in recent_news:
                news["emoji"] = type_emojis.get(news["type"], "")
            limit = 20 if ctx.long else 10
            embed.description = "\n".join([news_format.format(**n) for n in recent_news[:limit]])
            await ctx.send(embed=embed)
        else:
            try:
                article = await get_news_article(news_id)
                if article is None:
                    await ctx.send("There's no article with that id.")
                    return
            except NetworkError:
                await ctx.send("I couldn't fetch the recent news, I'm having network problems.")
                return
            limit = 1900 if ctx.long else 600
            embed = self.get_article_embed(article, limit)
            await ctx.send(embed=embed)

<<<<<<< HEAD
    @commands.group(aliases=['levelups', 'lvl', 'level', 'lvls'], invoke_without_command=True, case_insensitive=True)
    @checks.is_in_tracking_world()
    async def levels(self, ctx, *, name: str=None):
        """Shows a player's or everyone's recent level ups
=======
    @commands.command(name="searchworld", aliases=["whereworld", "findworld"], usage="<params>[,world]")
    async def search_world(self, ctx, *, params):
        """Searches for online characters that meet the criteria.
>>>>>>> 6b07cfd4

        There are 3 ways to use this command:

        - Find a character in share range with another character. (`searchworld <name>`)
        - Find a character in share range with a certain level. (`searchworld <level>`)
        - Find a character in a level range. (`searchworld <min>,<max>`)

        By default, the tracked world is searched, unless specified at the end of the parameters

        You can add the world where you want to look in by adding a comma, followed by the name of the world.
        Example: `searchworld Cachero,Calmera`
        """
        permissions = ctx.channel.permissions_for(ctx.me)
        if not permissions.embed_links:
            await ctx.send("Sorry, I need `Embed Links` permission for this command.")
            return

<<<<<<< HEAD
        if is_private(ctx.channel):
            user_guilds = self.bot.get_user_guilds(ctx.author.id)
            user_worlds = self.bot.get_user_worlds(ctx.author.id)
        else:
            user_guilds = [ctx.guild]
            user_worlds = [self.bot.tracked_worlds.get(ctx.guild.id)]
            if user_worlds[0] is None:
                await ctx.send("This server is not tracking any tibia worlds.")
=======
        invalid_arguments = "Invalid arguments used, examples:\n" \
                            "```/searchworld charname[,world]\n" \
                            "/searchworld level[,world]\n" \
                            "/searchworld minlevel,maxlevel[,world]```"

        world_name = None
        params = params.split(",")
        # If last element matches a world
        if len(params) > 1 and params[-1].strip().capitalize() in tibia_worlds:
            world_name = params[-1].capitalize().strip()
            del params[-1]
        if not (1 <= len(params) <= 2):
            await ctx.send(invalid_arguments)
            return

        tracked_world = None if is_private(ctx.channel) else self.bot.tracked_worlds.get(ctx.guild.id)
        if world_name is None:
            if tracked_world is None:
                await ctx.send("You must specify the world where you want to look in.")
>>>>>>> 6b07cfd4
                return
            else:
                world_name = tracked_world

        try:
            world = await get_world(world_name)
            if world is None:
                # This really shouldn't happen...
                await ctx.send(f"There's no world named **{world_name}**.")
                return
        except NetworkError:
            await ctx.send("I'm having 'network problems' as you humans say, please try again later.")
            return

        online_list = world.players_online
        if len(online_list) == 0:
            await ctx.send(f"There is no one online in {world_name}.")
            return

        # Sort by level, descending
        online_list = sorted(online_list, key=lambda x: x.level, reverse=True)

        entries = []
        vocations = []
        filter_name = ""
        per_page = 20 if ctx.long else 5

        content = ""
        # params[0] could be a character's name, a character's level or one of the level ranges
        # If it's not a number, it should be a player's name
        if not is_numeric(params[0]):
            # We shouldn't have another parameter if a character name was specified
            if len(params) == 2:
                await ctx.send(invalid_arguments)
                return
            try:
                char = await get_character(params[0])
                if char is None:
                    await ctx.send("I couldn't find a character with that name.")
                    return
                filter_name = char.name
                if char.world != world.name:
                    content = f"**Note**: The character is in **{char.world}** and I'm searching **{world.name}**."
            except NetworkError:
                await ctx.send("I couldn't fetch that character.")
                return
            low, high = get_share_range(char.level)
            title = "Characters online in share range with {0}({1}-{2}):".format(char.name, low, high)
            empty = "I didn't find anyone in share range with **{0}**({1}-{2})".format(char.name, low, high)
        else:
            # Check if we have another parameter, meaning this is a level range
            if len(params) == 2:
                try:
                    level1 = int(params[0])
                    level2 = int(params[1])
                except ValueError:
                    await ctx.send(invalid_arguments)
                    return
                if level1 <= 0 or level2 <= 0:
                    await ctx.send("You entered an invalid level.")
                    return
                low = min(level1, level2)
                high = max(level1, level2)
                title = "Characters online between level {0} and {1}".format(low, high)
                empty = "I didn't find anyone between levels **{0}** and **{1}**".format(low, high)
            # We only got a level, so we get the share range for it
            else:
                if int(params[0]) <= 0:
                    await ctx.send("You entered an invalid level.")
                    return
                low, high = get_share_range(int(params[0]))
                title = "Characters online in share range with level {0} ({1}-{2})".format(params[0], low, high)
                empty = "I didn't find anyone in share range with level **{0}** ({1}-{2})".format(params[0],
                                                                                                  low, high)

        online_list = list(filter(lambda x: low <= x.level <= high and x.name != filter_name, online_list))

        if len(online_list) == 0:
            await ctx.send(empty)
            return

<<<<<<< HEAD
        pages = Pages(ctx, entries=entries, per_page=per_page)
        pages.embed.title = title
        pages.embed.set_author(name=author, icon_url=author_icon)
=======
        for player in online_list:
            line_format = "**{0.name}** - Level {0.level} {1}"
            entries.append(line_format.format(player, get_voc_abb_and_emoji(player.vocation)))
            vocations.append(player.vocation)

        pages = VocationPages(ctx, entries=entries, per_page=per_page, vocations=vocations, header=content)
        pages.embed.title = title

>>>>>>> 6b07cfd4
        try:
            await pages.paginate()
        except CannotPaginate as e:
            await ctx.send(e)

<<<<<<< HEAD
    @levels.command(name="user")
    @checks.is_in_tracking_world()
    async def levels_user(self, ctx, *, name: str = None):
        """Shows a user's recent level ups on his/her registered characters"""
        permissions = ctx.channel.permissions_for(ctx.me)
        if not permissions.embed_links:
            await ctx.send("Sorry, I need `Embed Links` permission for this command.")
            return

        if name is None:
            await ctx.send("You must tell me a user's name to look for his/her level ups.")
            return

        if is_private(ctx.channel):
            user_servers = self.bot.get_user_guilds(ctx.author.id)
            user_worlds = self.bot.get_user_worlds(ctx.author.id)
        else:
            user_servers = [ctx.guild]
            user_worlds = [self.bot.tracked_worlds.get(ctx.guild.id)]
            if user_worlds[0] is None:
                await ctx.send("This server is not tracking any tibia worlds.")
                return
=======
    @commands.command(aliases=['expshare', 'party'])
    async def share(self, ctx, *, param: str=None):
        """Shows the sharing range for that level or character or list of characters.

        This command can be used in three ways:

        1. Find the share range of a certain level. (`share <level>`)
        2. Find the share range of a character. (`share <name>`)
        3. Find the joint share range of a group of characters. (`share <name1, name2...>`)
        """
        invalid_level = ["Invalid level.",
                         "I don't think that's a valid level.",
                         "You're doing it wrong!",
                         "Nope, you can't share with anyone.",
                         "You probably need a couple more levels"
                         ]
        # Check if param is numeric
        try:
            level = int(param)
            if level < 1:
                await ctx.send(random.choice(invalid_level))
                return
            low, high = get_share_range(level)
            await ctx.send(f"A level {level} can share experience with levels **{low}** to **{high}**.")
            return
        except ValueError:
            chars = param.split(",")
            if len(chars) > 5:
                await ctx.send("I can only check up to 5 characters at a time.")
                return
            if len(chars) == 1:
                with ctx.typing():
                    try:
                        char = await get_character(chars[0])
                        if char is None:
                            await ctx.send('There is no character with that name.')
                            return
                    except NetworkError:
                        await ctx.send("I'm having connection issues right now, please try again.")
                        return
                    name = char.name
                    level = char.level
                    low, high = get_share_range(char.level)
                    await ctx.send(f"**{name}** ({level}) can share experience with levels **{low}** to **{high}**.")
                    return
            char_data = []
            # Check if all characters are the same.
            if all(x.lower() == chars[0].lower() for x in chars):
                await ctx.send("I'm not sure if sharing with yourself counts as sharing, but yes, you can share.")
                return
            with ctx.typing():
                for char in chars:
                    try:
                        fetched_char = await get_character(char)
                        if fetched_char is None:
                            await ctx.send(f"There is no character named **{char}**.")
                            return
                    except NetworkError:
                        await ctx.send("I'm having connection issues, please try again in a bit.")
                        return
                    char_data.append(fetched_char)
                # Sort character list by level ascending
                char_data = sorted(char_data, key=lambda k: k.level)
                low, _ = get_share_range(char_data[-1].level)
                _, high = get_share_range(char_data[0].level)
                lowest_name = char_data[0].name
                lowest_level = char_data[0].level
                highest_name = char_data[-1].name
                highest_level = char_data[-1].level
                if low > char_data[0].level:
                    await ctx.send(f"**{lowest_name}** ({lowest_level}) needs {low-lowest_level} more level"
                                   f"{'s' if low-lowest_level > 1 else ''} to share experience with **{highest_name}** "
                                   f"({highest_level}).")
                    return
                # If it's more than two, just say they can all share
                reply = ""
                if len(chars) > 2:
                    reply = f"They can all share experience with each other."
                else:
                    reply = f"**{lowest_name}** ({lowest_level}) and **{highest_name}** ({highest_level}) can " \
                            f"share experience."
                await ctx.send(reply+f"\nTheir share range is from level **{low}** to **{high}**.")

    @commands.command()
    async def stamina(self, ctx, current_stamina: str):
        """Tells you the time you have to wait to restore stamina.

        To use it, you must provide your current stamina, in this format: `hh:mm`.
        The bot will show the time needed to reach full stamina if you were to start sleeping now.

        The footer text shows the time in your timezone where your stamina would be full."""

        hour_pattern = re.compile(r"(\d{1,2}):(\d{1,2})")
        match = hour_pattern.match(current_stamina.strip())
        if not match:
            await ctx.send("You need to tell me your current stamina, in this format: `34:03`.")
            return
        hours = int(match.group(1))
        minutes = int(match.group(2))
        if minutes >= 60:
            await ctx.send("Invalid time, minutes can't be 60 or greater.")
            return
        current = dt.timedelta(hours=hours, minutes=minutes)
        if hours > 42 or (hours == 42 and minutes > 0):
            await ctx.send("You can't have more than 42 hours of stamina.")
            return
        elif hours == 42:
            await ctx.send("Your stamina is full already.")
            return
        # Stamina takes 3 minutes to regenerate one minute until 40 hours.
        resting_time = max((dt.timedelta(hours=40)-current).total_seconds(), 0)*3
        # Last two hours of stamina take 10 minutes for a minute
        resting_time += (dt.timedelta(hours=42)-max(dt.timedelta(hours=40), current)).total_seconds()*10

        hours, remainder = divmod(int(resting_time), 3600)
        minutes, _ = divmod(remainder, 60)
        if hours:
            remaining = f'{hours} hours and {minutes} minutes'
        else:
            remaining = f'{minutes} minutes'

        reply = f"You need to rest **{remaining}** to get back to full stamina."
        permissions = ctx.channel.permissions_for(ctx.me)
        if not permissions.embed_links:
            await ctx.send(reply)
            return

        embed = discord.Embed(description=reply)
        embed.set_footer(text="Full stamina")
        embed.colour = discord.Color.green()
        embed.timestamp = dt.datetime.utcnow()+dt.timedelta(seconds=resting_time)
        await ctx.send(embed=embed)
>>>>>>> 6b07cfd4

    @commands.command()
    async def stats(self, ctx, *, params: str):
        """Calculates character stats based on vocation and level.

        Shows hitpoints, mana, capacity, total experience and experience to next level.

        This command can be used in two ways:

        1. To calculate the stats for a certain level and vocation. (`stats <level>,<vocation>`)
        2. To calculate the stats of a character. (`stats <character>`)
        """
        invalid_arguments = "Invalid arguments, examples:\n" \
                            f"```{ctx.clean_prefix}stats player\n" \
                            f"{ctx.clean_prefix}stats level,vocation\n```"
        params = params.split(",")
        char = None
        if len(params) == 1:
            _digits = re.compile('\d')
            if _digits.search(params[0]) is not None:
                await ctx.send(invalid_arguments)
                return
<<<<<<< HEAD
        finally:
            c.close()

        title = f"{user.display_name} latest level ups"
        pages = Pages(ctx, entries=entries, per_page=per_page)
        pages.embed.set_author(name=title, icon_url=get_user_avatar(user))
=======
            else:
                try:
                    char = await get_character(params[0])
                    if char is None:
                        await ctx.send("Sorry, can you try it again?")
                        return
                except NetworkError:
                    await ctx.send("Character **{0}** doesn't exist!".format(params[0]))
                    return
                level = int(char.level)
                vocation = char.vocation
        elif len(params) == 2:
            try:
                level = int(params[0])
                vocation = params[1]
            except ValueError:
                try:
                    level = int(params[1])
                    vocation = params[0]
                except ValueError:
                    await ctx.send(invalid_arguments)
                    return
        else:
            await ctx.send(invalid_arguments)
            return
        if level <= 0:
            await ctx.send("Not even *you* can go down so low!")
            return
        if level >= 2000:
            await ctx.send("Why do you care? You will __**never**__ reach this level " + str(chr(0x1f644)))
            return
>>>>>>> 6b07cfd4
        try:
            stats = get_stats(level, vocation)
        except ValueError as e:
            await ctx.send(e)
            return

        if stats["vocation"] == "no vocation":
            stats["vocation"] = "with no vocation"
        if char:
            await ctx.send("**{5}** is a level **{0}** {1}, {6} has:"
                           "\n\t**{2:,}** HP"
                           "\n\t**{3:,}** MP"
                           "\n\t**{4:,}** Capacity"
                           "\n\t**{7:,}** Total experience"
                           "\n\t**{8:,}** to next level"
                           .format(level, char.vocation.lower(), stats["hp"], stats["mp"], stats["cap"],
                                   char.name, char.he_she.lower(), stats["exp"], stats["exp_tnl"]))
        else:
            await ctx.send("A level **{0}** {1} has:"
                           "\n\t**{2:,}** HP"
                           "\n\t**{3:,}** MP"
                           "\n\t**{4:,}** Capacity"
                           "\n\t**{5:,}** Experience"
                           "\n\t**{6:,}** to next level"
                           .format(level, stats["vocation"], stats["hp"], stats["mp"], stats["cap"],
                                   stats["exp"], stats["exp_tnl"]))

    @commands.group(aliases=["story"], invoke_without_command=True, case_insensitive=True)
    @checks.is_in_tracking_world()
    async def timeline(self, ctx, *, name: str = None):
        """Shows a character's recent level ups and deaths.

        If no character is provided, the timeline of all registered characters in the server will be shown.

        Characters must be registered in order to see their timelines.

        - 🌟 Indicates level ups
        - 💀 Indicates deaths
        """
        permissions = ctx.channel.permissions_for(ctx.me)
        if not permissions.embed_links:
            await ctx.send("Sorry, I need `Embed Links` permission for this command.")
            return

        if is_private(ctx.channel):
            user_servers = self.bot.get_user_guilds(ctx.author.id)
            user_worlds = self.bot.get_user_worlds(ctx.author.id)
        else:
            user_servers = [ctx.guild]
            user_worlds = [self.bot.tracked_worlds.get(ctx.guild.id)]
            if user_worlds[0] is None:
                await ctx.send("This server is not tracking any tibia worlds.")
                return

        c = userDatabase.cursor()
        entries = []
        author = None
        author_icon = discord.Embed.Empty
        count = 0
        now = time.time()
        per_page = 20 if ctx.long else 5
        await ctx.channel.trigger_typing()
        try:
            if name is None:
                title = "Timeline"
                c.execute("SELECT name, user_id, world, char_deaths.level as level, killer, 'death' AS `type`, date, "
                          "vocation "
                          "FROM char_deaths, chars WHERE char_id = id AND char_deaths.level >= ? "
                          "UNION "
                          "SELECT name, user_id, world, char_levelups.level as level, null, 'levelup' AS `type`, date, "
                          "vocation "
                          "FROM char_levelups, chars WHERE char_id = id AND char_levelups.level >= ? "
                          "ORDER BY date DESC", (config.announce_threshold, config.announce_threshold))
                while True:
                    row = c.fetchone()
                    if row is None:
                        break
                    user = self.bot.get_member(row["user_id"], user_servers)
                    if user is None:
                        continue
                    if row["world"] not in user_worlds:
                        continue
                    count += 1
                    row["time"] = get_time_diff(dt.timedelta(seconds=now - row["date"]))
                    row["user"] = user.display_name
                    row["voc_emoji"] = get_voc_emoji(row["vocation"])
                    if row["type"] == "death":
                        row["emoji"] = "💀"
                        entries.append("{emoji}{voc_emoji} {name} (**@{user}**) - At level **{level}** by {killer} - "
                                       "*{time} ago*".format(**row))
                    else:
                        row["emoji"] = "🌟"
                        entries.append("{emoji}{voc_emoji} {name} (**@{user}**) - Level **{level}** - *{time} ago*"
                                       .format(**row))
                    if count >= 200:
                        break
            else:
                c.execute("SELECT id, name, user_id, vocation FROM chars WHERE name LIKE ?", (name,))
                result = c.fetchone()
                if result is None:
                    await ctx.send("I don't have a character with that name registered.")
                    return
                # If user doesn't share a server with the owner, don't display it
                owner = self.bot.get_member(result["user_id"], user_servers)
                if owner is None:
                    await ctx.send("I don't have a character with that name registered.")
                    return
                author = owner.display_name
                author_icon = owner.avatar_url
                name = result["name"]
                emoji = get_voc_emoji(result["vocation"])
                title = f"{emoji} {name} timeline"
                c.execute("SELECT level, killer, 'death' AS `type`, date "
                          "FROM char_deaths WHERE char_id = ? AND level >= ? "
                          "UNION "
                          "SELECT level, null, 'levelup' AS `type`, date "
                          "FROM char_levelups WHERE char_id = ? AND level >= ? "
                          "ORDER BY date DESC", (result["id"], config.announce_threshold, result["id"], config.announce_threshold))
                while True:
                    row = c.fetchone()
                    if row is None:
                        break
                    count += 1
                    row["time"] = get_time_diff(dt.timedelta(seconds=now - row["date"]))
                    if row["type"] == "death":
                        row["emoji"] = "💀"
                        entries.append("{emoji} At level **{level}** by {killer} - *{time} ago*"
                                       .format(**row)
                                       )
                    else:
                        row["emoji"] = "🌟"
                        entries.append("{emoji} Level **{level}** - *{time} ago*".format(**row))
                    if count >= 200:
                        break
        finally:
            c.close()

        if count == 0:
            await ctx.send("There are no registered events.")
            return

        pages = Pages(ctx, entries=entries, per_page=per_page)
        pages.embed.title = title
        pages.embed.set_author(name=author, icon_url=author_icon)
        try:
            await pages.paginate()
        except CannotPaginate as e:
            await ctx.send(e)

    @timeline.command(name="user")
    @checks.is_in_tracking_world()
<<<<<<< HEAD
    async def timeline_user(self, ctx, *, name: str = None):
        """Shows a users's recent level ups and deaths on his/her characters"""
=======
    async def timeline_user(self, ctx, *, name: str):
        """Shows a users's recent level ups and deaths on their characters."""
>>>>>>> 6b07cfd4
        permissions = ctx.channel.permissions_for(ctx.me)
        if not permissions.embed_links:
            await ctx.send("Sorry, I need `Embed Links` permission for this command.")
            return

        if name is None:
            await ctx.send("You must tell me a user's name to look for his/her story.")
            return

        if is_private(ctx.channel):
            user_servers = self.bot.get_user_guilds(ctx.author.id)
            user_worlds = self.bot.get_user_worlds(ctx.author.id)
        else:
            user_servers = [ctx.guild]
            user_worlds = [self.bot.tracked_worlds.get(ctx.guild.id)]
            if user_worlds[0] is None:
                await ctx.send("This server is not tracking any tibia worlds.")
                return

        user = self.bot.get_member(name, user_servers)
        if user is None:
            await ctx.send("I don't see any users with that name.")
            return

        c = userDatabase.cursor()
        entries = []
        count = 0
        now = time.time()
        per_page = 20 if ctx.long else 5

        await ctx.channel.trigger_typing()
        try:
            title = f"{user.display_name} timeline"
            c.execute("SELECT name, user_id, world, char_deaths.level AS level, killer, 'death' AS `type`, date, vocation "
                      "FROM char_deaths, chars WHERE char_id = id AND char_deaths.level >= ? AND user_id = ? "
                      "UNION "
                      "SELECT name, user_id, world, char_levelups.level as level, null, 'levelup' AS `type`, date, vocation "
                      "FROM char_levelups, chars WHERE char_id = id AND char_levelups.level >= ? AND user_id = ? "
                      "ORDER BY date DESC", (config.announce_threshold, user.id, config.announce_threshold, user.id))
            while True:
                row = c.fetchone()
                if row is None:
                    break
                if row["world"] not in user_worlds:
                    continue
                count += 1
                row["time"] = get_time_diff(dt.timedelta(seconds=now - row["date"]))
                row["voc_emoji"] = get_voc_emoji(row["vocation"])
                if row["type"] == "death":
                    row["emoji"] = "💀"
                    entries.append("{emoji}{voc_emoji} {name} - At level **{level}** by {killer} - *{time} ago*"
                                   .format(**row)
                                   )
                else:
                    row["emoji"] = "🌟"
                    entries.append("{emoji}{voc_emoji} {name} - Level **{level}** - *{time} ago*".format(**row))
                if count >= 200:
                    break
        finally:
            c.close()
<<<<<<< HEAD

        if count == 0:
            await ctx.send("There are no registered events.")
            return
        author_icon = user.avatar_url
        pages = Pages(ctx, entries=entries, per_page=per_page)
        pages.embed.set_author(name=title, icon_url=author_icon)
        try:
            await pages.paginate()
        except CannotPaginate as e:
            await ctx.send(e)

    @commands.command()
    async def stats(self, ctx, *, params: str=None):
        """Calculates character stats

        There are 3 ways to use this command:
        /stats player
        /stats level,vocation
        /stats vocation,level"""
        invalid_arguments = "Invalid arguments, examples:\n" \
                            "```/stats player\n" \
                            "/stats level,vocation\n" \
                            "/stats vocation,level```"
        if params is None:
            await ctx.send(invalid_arguments)
            return
        params = params.split(",")
        char = None
        if len(params) == 1:
            _digits = re.compile('\d')
            if _digits.search(params[0]) is not None:
                await ctx.send(invalid_arguments)
                return
            else:
                try:
                    char = await get_character(params[0])
                    if char is None:
                        await ctx.send("Sorry, can you try it again?")
                        return
                except NetworkError:
                    await ctx.send("Character **{0}** doesn't exist!".format(params[0]))
                    return
                level = int(char.level)
                vocation = char.vocation
        elif len(params) == 2:
            try:
                level = int(params[0])
                vocation = params[1]
            except ValueError:
                try:
                    level = int(params[1])
                    vocation = params[0]
                except ValueError:
                    await ctx.send(invalid_arguments)
                    return
        else:
            await ctx.send(invalid_arguments)
            return
        if level <= 0:
            await ctx.send("Not even *you* can go down so low!")
            return
        if level >= 2000:
            await ctx.send("Why do you care? You will __**never**__ reach this level " + str(chr(0x1f644)))
            return
        try:
            stats = get_stats(level, vocation)
        except ValueError as e:
            await ctx.send(e)
            return

        if stats["vocation"] == "no vocation":
            stats["vocation"] = "with no vocation"
        if char:
            await ctx.send("**{5}** is a level **{0}** {1}, {6} has:"
                           "\n\t**{2:,}** HP"
                           "\n\t**{3:,}** MP"
                           "\n\t**{4:,}** Capacity"
                           "\n\t**{7:,}** Total experience"
                           "\n\t**{8:,}** to next level"
                           .format(level, char.vocation.lower(), stats["hp"], stats["mp"], stats["cap"],
                                   char.name, char.he_she.lower(), stats["exp"], stats["exp_tnl"]))
        else:
            await ctx.send("A level **{0}** {1} has:"
                           "\n\t**{2:,}** HP"
                           "\n\t**{3:,}** MP"
                           "\n\t**{4:,}** Capacity"
                           "\n\t**{5:,}** Experience"
                           "\n\t**{6:,}** to next level"
                           .format(level, stats["vocation"], stats["hp"], stats["mp"], stats["cap"],
                                   stats["exp"], stats["exp_tnl"]))

    @commands.command(aliases=['bless'])
    async def blessings(self, ctx, level: int = None):
        """Calculates the price of blessings at a specific level"""
        if level is None:
            await ctx.send("I need a level to tell you blessings's prices")
            return
        if level < 1:
            await ctx.send("Very funny... Now tell me a valid level.")
            return
        bless_price = max(2000, 200 * (min(level, 120) - 20))
        mountain_bless_price = max(2000, 200 * (min(level, 150) - 20))
        inquisition = ""
        if level >= 100:
            inquisition = f"\nBlessing of the Inquisition costs **{int(bless_price*5*1.1):,}** gold coins."
        await ctx.send(f"At that level you will pay **{bless_price:,}** gold coins per blessing for a total of "
                       f"**{bless_price*5:,}** gold coins.{inquisition}"
                       f"\nMountain blessings cost **{mountain_bless_price:,}** each, for a total of "
                       f"**{int(mountain_bless_price*2):,}**.")

    @commands.command(aliases=["houses", "guildhall", "gh"])
    async def house(self, ctx, *, name: str=None):
        """Shows info for a house or guildhall

        By default, it shows the current status of a house for the current tracked world (if any).
        If used on private messages, no world is looked up unless specified.

        To specify a world, add the world at the end separated with '/'.

        Example:
        /house The Tibianic/Antica
        """
        permissions = ctx.channel.permissions_for(ctx.me)
        if not permissions.embed_links:
            await ctx.send("Sorry, I need `Embed Links` permission for this command.")
            return
        params = name.split("/", 2)
        name = params[0]
        if name is None:
            await ctx.send("Tell me the name of the house or guildhall you want to check.")
            return
        world = None
        if ctx.guild is not None and len(params) == 1:
            world = self.bot.tracked_worlds.get(ctx.guild.id)
        elif len(params) == 2:
            world = params[1].title()
            if world not in tibia_worlds:
                await ctx.send("That's not a valid world.")
                return

        house = await get_house(name, world)
        if house is None:
            await ctx.send("I couldn't find a house with that name.")
            return
=======
>>>>>>> 6b07cfd4

        if count == 0:
            await ctx.send("There are no registered events.")
            return
        author_icon = user.avatar_url
        pages = Pages(ctx, entries=entries, per_page=per_page)
        pages.embed.set_author(name=title, icon_url=author_icon)
        try:
            await pages.paginate()
        except CannotPaginate as e:
            await ctx.send(e)

    @commands.command(aliases=['serversave'])
    async def time(self, ctx):
        """Displays Tibia server's time and time until server save."""
        offset = get_tibia_time_zone() - get_local_timezone()
        tibia_time = dt.datetime.now()+dt.timedelta(hours=offset)
        server_save = tibia_time
        if tibia_time.hour >= 10:
            server_save += dt.timedelta(days=1)
        server_save = server_save.replace(hour=10, minute=0, second=0, microsecond=0)
        time_until_ss = server_save - tibia_time
        hours, remainder = divmod(int(time_until_ss.total_seconds()), 3600)
        minutes, seconds = divmod(remainder, 60)

        timestrtibia = tibia_time.strftime("%H:%M")
        server_save_str = '{h} hours and {m} minutes'.format(h=hours, m=minutes)

        reply = "It's currently **{0}** in Tibia's servers.".format(timestrtibia)
        if config.display_brasilia_time:
            offsetbrasilia = get_brasilia_time_zone() - get_local_timezone()
            brasilia_time = dt.datetime.now()+dt.timedelta(hours=offsetbrasilia)
            timestrbrasilia = brasilia_time.strftime("%H:%M")
            reply += "\n**{0}** in Brazil (Brasilia).".format(timestrbrasilia)
        if config.display_sonora_time:
            offsetsonora = -7 - get_local_timezone()
            sonora_time = dt.datetime.now()+dt.timedelta(hours=offsetsonora)
            timestrsonora = sonora_time.strftime("%H:%M")
            reply += "\n**{0}** in Mexico (Sonora).".format(timestrsonora)
        reply += "\nServer save is in {0}.\nRashid is in **{1}** today."\
            .format(server_save_str, get_rashid_info()["city"])
        await ctx.send(reply)

    @commands.command(aliases=['check', 'char', 'character'])
    async def whois(self, ctx, *, name):
        """Shows a character's or a discord user's information.

        If the parameter matches a discord user, it displays a list of the characters linked to that user.
        If the parameter matches a character, it will display the character's info

        If the character found is registered to a discord user, it will show the owner of the character.

        Users can be looked through their username, user#discriminator or their user id.

        Additionally, if the character is in the highscores, their ranking will be shown.
        """
        permissions = ctx.channel.permissions_for(ctx.me)
        if not permissions.embed_links:
            await ctx.send("Sorry, I need `Embed Links` permission for this command.")
            return

        if is_lite_mode(ctx):
            try:
                char = await get_character(name)
                if char is None:
                    await ctx.send("I couldn't find a character with that name")
                    return
            except NetworkError:
                await ctx.send("Sorry, I couldn't fetch the character's info, maybe you should try again...")
                return
            embed = discord.Embed(description=self.get_char_string(char))
            embed.set_author(name=char.name, url=char.url, icon_url=tibia_logo)
            await ctx.send(embed=embed)
            return

        if name.lower() == ctx.me.display_name.lower():
            await ctx.invoke(self.bot.all_commands.get('about'))
            return
        try:
            char = await get_character(name)
        except NetworkError:
            await ctx.send("Sorry, I couldn't fetch the character's info, maybe you should try again...")
            return
        char_string = self.get_char_string(char)
        user = self.bot.get_member(name, ctx.guild)
        embed = self.get_user_embed(ctx, user)

        # No user or char with that name
        if char is None and user is None:
            await ctx.send("I don't see any user or character with that name.")
            return
        # We found a user
        if embed is not None:
            # Check if we found a char too
            if char is not None:
                # If it's owned by the user, we append it to the same embed.
                if char.owner == int(user.id):
                    embed.add_field(name="Character", value=char_string, inline=False)
                    if char.last_login is not None:
                        embed.set_footer(text="Last login")
                        embed.timestamp = char.last_login
                    await ctx.send(embed=embed)
                    return
                # Not owned by same user, we display a separate embed
                else:
                    char_embed = discord.Embed(description=char_string)
                    char_embed.set_author(name=char.name, url=char.url, icon_url=tibia_logo)
                    if char.last_login is not None:
                        char_embed.set_footer(text="Last login")
                        char_embed.timestamp = char.last_login
                    await ctx.send(embed=embed)
                    await ctx.send(embed=char_embed)
                    return
            else:
                # Tries to display user's highest level character since there is no character match
                if is_private(ctx.channel):
                    display_name = '@'+user.name
                    user_guilds = self.bot.get_user_guilds(ctx.author.id)
                    user_tibia_worlds = [world for server, world in self.bot.tracked_worlds.items() if
                                         server in [s.id for s in user_guilds]]
                else:
                    if self.bot.tracked_worlds.get(ctx.guild.id) is None:
                        user_tibia_worlds = []
                    else:
                        user_tibia_worlds = [self.bot.tracked_worlds[ctx.guild.id]]
                if len(user_tibia_worlds) != 0:
                    placeholders = ", ".join("?" for w in user_tibia_worlds)
                    c = userDatabase.cursor()
                    try:
                        c.execute("SELECT name, ABS(level) as level "
                                  "FROM chars "
                                  "WHERE user_id = {0} AND world IN ({1}) ORDER BY level DESC".format(user.id, placeholders),
                                  tuple(user_tibia_worlds))
                        character = c.fetchone()
                    finally:
                        c.close()
                    if character:
                        char = await get_character(character["name"])
                        char_string = self.get_char_string(char)
                        if char is not None:
                            char_embed = discord.Embed(description=char_string)
                            char_embed.set_author(name=char.name, url=char.url, icon_url=tibia_logo)
                            embed.add_field(name="Highest character", value=char_string, inline=False)
                            if char.last_login is not None:
                                embed.set_footer(text="Last login")
                                embed.timestamp = char.last_login
                await ctx.send(embed=embed)
        else:
            embed = discord.Embed(description="")
            if char is not None:
                owner = None if char.owner == 0 else self.bot.get_member(char.owner, ctx.guild)
                if owner is not None:
                    # Char is owned by a discord user
                    embed = self.get_user_embed(ctx, owner)
                    if embed is None:
                        embed = discord.Embed(description="")
                    embed.add_field(name="Character", value=char_string, inline=False)
                    if char.last_login is not None:
                        embed.set_footer(text="Last login")
                        embed.timestamp = char.last_login
                    await ctx.send(embed=embed)
                    return
                else:
                    embed.set_author(name=char.name, url=char.url, icon_url=tibia_logo)
                    embed.description += char_string
                    if char.last_login:
                        embed.set_footer(text="Last login")
                        embed.timestamp = char.last_login

            await ctx.send(embed=embed)

    @commands.command(name="world")
    async def world_info(self, ctx, name: str):
        """Shows basic information about a Tibia world.

        Shows information like PvP type, online count, server location vocation distribution, and more."""
        try:
            world = await get_world(name)
            if world is None:
                await ctx.send("There's no world with that name.")
                return
        except NetworkError:
            await ctx.send("I'm having connection issues right now.")
            return

        flags = {"North America": "🇺🇸", "South America": "🇧🇷", "Europe": "🇬🇧"}
        pvp = {"Optional PvP": "🕊️", "Hardcore PvP": "💀", "Open PvP": "⚔",
               "Retro Open PvP": "⚔", "Retro Hardcore PvP":  "💀"}
        transfers = {"locked": "🔒", "blocked": "⛔"}

        url = 'https://secure.tibia.com/community/?subtopic=worlds&world=' + name.capitalize()
        embed = discord.Embed(url=url, title=name.capitalize())
        if world.online == 0:
            embed.description = "This world is offline."
            embed.colour = discord.Colour.red()
        else:
            embed.colour = discord.Colour.green()
        embed.add_field(name="Players online", value=str(world.online))
        embed.set_footer(text=f"The players online record is {world.record_online}")
        embed.timestamp = world.record_date
        created = world.creation.split("-")
        try:
            month = calendar.month_name[int(created[1])]
            year = int(created[0])
            embed.add_field(name="Created", value=f"{month} {year}")
        except (IndexError, ValueError):
            pass

        embed.add_field(name="Location", value=f"{flags.get(world.location,'')} {world.location}")
        embed.add_field(name="PvP Type", value=f"{pvp.get(world.pvp_type,'')} {world.pvp_type}")
        if world.premium_type is not None:
            embed.add_field(name="Premium restricted", value=ctx.tick(True))
        if world.transfer_type is not None:
            embed.add_field(name="Transfers", value=f"{transfers.get(world.transfer_type,'')} {world.transfer_type}")

        knight = 0
        paladin = 0
        sorcerer = 0
        druid = 0
        none = 0
        for character in world.players_online:
            if "knight" in character.vocation.lower():
                knight += 1
            if "sorcerer" in character.vocation.lower():
                sorcerer += 1
            if "druid" in character.vocation.lower():
                druid += 1
            if "paladin" in character.vocation.lower():
                paladin += 1
            if "none" in character.vocation.lower():
                none += 1

        embed.add_field(name="Vocations distribution", value=f"{knight} {get_voc_emoji('knight')} | "
                                                             f"{druid} {get_voc_emoji('druid')} | "
                                                             f"{sorcerer} {get_voc_emoji('sorcerer')} | "
                                                             f"{paladin} {get_voc_emoji('paladin')} | "
                                                             f"{none} {get_voc_emoji('none')}",
                        inline=False)

        await ctx.send(embed=embed)

<<<<<<< HEAD
    @commands.command(name="searchworld", aliases=["whereworld","findworld"])
    async def world_search(self, ctx, *, params=None):
        """Searches for online characters that meet the criteria

        There are 3 ways to use this command:
        -Find a character in share range with another character:
        /searchworld charname

        -Find a character in share range with a certain level
        /searchworld level

        -Find a character in a level range
        /searchworld min_level,max_level

        By default, the tracked world is searched, unless specified at the end of the parameters.

        Results can be filtered by using the vocation filters: \U00002744\U0001F525\U0001F3F9\U0001F6E1"""
        permissions = ctx.channel.permissions_for(ctx.me)
        if not permissions.embed_links:
            await ctx.send("Sorry, I need `Embed Links` permission for this command.")
            return

        invalid_arguments = "Invalid arguments used, examples:\n" \
                            "```/searchworld charname[,world]\n" \
                            "/searchworld level[,world]\n" \
                            "/searchworld minlevel,maxlevel[,world]```"

        if params is None:
            await ctx.send(invalid_arguments)
            return

        world_name = None
        params = params.split(",")
        # If last element matches a world
        if len(params) > 1 and params[-1].strip().capitalize() in tibia_worlds:
            world_name = params[-1].capitalize().strip()
            del params[-1]
        if not (1 <= len(params) <= 2):
            await ctx.send(invalid_arguments)
            return

        tracked_world = None if is_private(ctx.channel) else self.bot.tracked_worlds.get(ctx.guild.id)
        if world_name is None:
            if tracked_world is None:
                await ctx.send("You must specify the world where you want to look in.")
                return
            else:
                world_name = tracked_world

        try:
            world = await get_world(world_name)
            if world is None:
                # This really shouldn't happen...
                await ctx.send(f"There's no world named **{world_name}**.")
                return
        except NetworkError:
            await ctx.send("I'm having 'network problems' as you humans say, please try again later.")
            return

        online_list = world.players_online
        if len(online_list) == 0:
            await ctx.send(f"There is no one online in {world_name}.")
            return

        # Sort by level, descending
        online_list = sorted(online_list, key=lambda x: x.level, reverse=True)

        entries = []
        vocations = []
        filter_name = ""

        if is_private(ctx.channel) or ctx.channel.name == config.ask_channel_name:
            per_page = 20
        else:
            per_page = 5

        content = ""
        # params[0] could be a character's name, a character's level or one of the level ranges
        # If it's not a number, it should be a player's name
        if not is_numeric(params[0]):
            # We shouldn't have another parameter if a character name was specified
            if len(params) == 2:
                await ctx.send(invalid_arguments)
                return
            try:
                char = await get_character(params[0])
                if char is None:
                    await ctx.send("I couldn't find a character with that name.")
                    return
                filter_name = char.name
                if char.world != world.name:
                    content = f"**Note**: The character is in **{char.world}** and I'm searching **{world.name}**."
            except NetworkError:
                await ctx.send("I couldn't fetch that character.")
                return
            low, high = get_share_range(char.level)
            title = "Characters online in share range with {0}({1}-{2}):".format(char.name, low, high)
            empty = "I didn't find anyone in share range with **{0}**({1}-{2})".format(char.name, low, high)
        else:
            # Check if we have another parameter, meaning this is a level range
            if len(params) == 2:
                try:
                    level1 = int(params[0])
                    level2 = int(params[1])
                except ValueError:
                    await ctx.send(invalid_arguments)
                    return
                if level1 <= 0 or level2 <= 0:
                    await ctx.send("You entered an invalid level.")
                    return
                low = min(level1, level2)
                high = max(level1, level2)
                title = "Characters online between level {0} and {1}".format(low, high)
                empty = "I didn't find anyone between levels **{0}** and **{1}**".format(low, high)
            # We only got a level, so we get the share range for it
            else:
                if int(params[0]) <= 0:
                    await ctx.send("You entered an invalid level.")
                    return
                low, high = get_share_range(int(params[0]))
                title = "Characters online in share range with level {0} ({1}-{2})".format(params[0], low, high)
                empty = "I didn't find anyone in share range with level **{0}** ({1}-{2})".format(params[0],
                                                                                                  low, high)

        online_list = list(filter(lambda x: low <= x.level <= high and x.name != filter_name, online_list))

        if len(online_list) == 0:
            await ctx.send(empty)
            return

        for player in online_list:
            line_format = "**{0.name}** - Level {0.level} {1}"
            entries.append(line_format.format(player, get_voc_abb_and_emoji(player.vocation)))
            vocations.append(player.vocation)

        pages = VocationPages(ctx, entries=entries, per_page=per_page, vocations=vocations, header=content)
        pages.embed.title = title

        try:
            await pages.paginate()
        except CannotPaginate as e:
            await ctx.send(e)

    @commands.command()
    async def bosses(self, ctx, world=None):
        """Shows predictions for bosses"""
        ask_channel = ctx.bot.get_channel_by_name(config.ask_channel_name, ctx.guild)

        if world is None and not is_private(ctx.channel) and self.bot.tracked_worlds.get(ctx.guild.id) is not None:
            world = self.bot.tracked_worlds.get(ctx.guild.id)
        elif world is None:
            await ctx.send("You need to tell me a world's name.")
            return
        world = world.title()
        if world not in tibia_worlds:
            await ctx.send("That world doesn't exist.")
            return
        bosses = await get_world_bosses(world)
        if type(bosses) is not dict:
            await ctx.send("Something went wrong")
        fields = {"High Chance": "", "Low Chance": "", "No Chance": "", "Unpredicted": ""}
        for boss, info in bosses.items():
            try:
                if info["days"] > 1000:
                    continue
                info["name"] = boss.title()
                fields[info["chance"]] += "{name} - {days:,} days.\n".format(**info)
            except KeyError:
                continue
        embed = discord.Embed(title=f"Bosses for {world}")
        if fields["High Chance"]:
            embed.add_field(name="High Chance - Last seen", value=fields["High Chance"])
        if fields["Low Chance"]:
            embed.add_field(name="Low Chance - Last seen", value=fields["Low Chance"])
        if is_private(ctx.channel) or ctx.channel == ask_channel:
            if fields["No Chance"]:
                embed.add_field(name="No Chance - Expect in", value=fields["No Chance"])
            if fields["Unpredicted"]:
                embed.add_field(name="Unpredicted - Last seen", value=fields["Unpredicted"])
        else:
            if ask_channel:
                askchannel_string = " or use #" + ask_channel.name
            else:
                askchannel_string = ""
            embed.set_footer(text="To see more, PM me{0}.".format(askchannel_string))
        await ctx.send(embed=embed)

    @commands.command()
    async def news(self, ctx, news_id: int=0):
        """Shows the latest news articles from Tibia.com

        If no id is supplied, a list of recent articles is shown, otherwise, a snippet of the article is shown."""
        if news_id == 0:
            try:
                recent_news = await get_recent_news()
                if recent_news is None:
                    await ctx.send("Something went wrong getting recent news.")
            except NetworkError:
                await ctx.send("I couldn't fetch the recent news, I'm having network problems.")
                return
            embed = discord.Embed(title="Recent news")
            embed.set_footer(text="To see a specific article, use the command /news <id>")
            news_format = "{emoji} `{id}`\t[{news}]({tibiaurl})"
            type_emojis = {
                "Featured Article": EMOJI[":bookmark_tabs:"],
                "News": EMOJI[":newspaper:"],
            }
            for news in recent_news:
                news["emoji"] = type_emojis.get(news["type"], "")
            limit = 10
            if is_private(ctx.channel) or ctx.channel.name == config.ask_channel_name:
                limit = 20
            embed.description = "\n".join([news_format.format(**n) for n in recent_news[:limit]])
            await ctx.send(embed=embed)
        else:
            try:
                article = await get_news_article(news_id)
                if article is None:
                    await ctx.send("There's no article with that id.")
                    return
            except NetworkError:
                await ctx.send("I couldn't fetch the recent news, I'm having network problems.")
                return
            limit = 600
            if is_private(ctx.channel) or ctx.channel.name == config.ask_channel_name:
                limit = 1900
            embed = self.get_article_embed(article, limit)
            await ctx.send(embed=embed)

    @commands.command()
    async def stamina(self, ctx, current_stamina=None):
        """Tells you the time you have to wait to restore stamina.

        In the footer of the embed, the date in your local time is shown."""
        if current_stamina is None:
            await ctx.send("You need to tell me your current stamina, in this format: `34:03`.")
            return

        hour_pattern = re.compile(r"(\d{1,2}):(\d{1,2})")
        match = hour_pattern.match(current_stamina.strip())
        if not match:
            await ctx.send("You need to tell me your current stamina, in this format: `34:03`.")
            return
        hours = int(match.group(1))
        minutes = int(match.group(2))
        if minutes >= 60:
            await ctx.send("Invalid time, minutes can't be 60 or greater.")
            return
        current = dt.timedelta(hours=hours, minutes=minutes)
        if hours > 42 or (hours == 42 and minutes > 0):
            await ctx.send("You can't have more than 42 hours of stamina.")
            return
        elif hours == 42:
            await ctx.send("Your stamina is full already.")
            return
        # Stamina takes 3 minutes to regenerate one minute until 40 hours.
        resting_time = max((dt.timedelta(hours=40)-current).total_seconds(), 0)*3
        # Last two hours of stamina take 10 minutes for a minute
        resting_time += (dt.timedelta(hours=42)-max(dt.timedelta(hours=40), current)).total_seconds()*10

        hours, remainder = divmod(int(resting_time), 3600)
        minutes, _ = divmod(remainder, 60)
        if hours:
            remaining = f'{hours} hours and {minutes} minutes'
        else:
            remaining = f'{minutes} minutes'

        reply = f"You need to rest **{remaining}** to get back to full stamina."
        permissions = ctx.channel.permissions_for(ctx.me)
        if not permissions.embed_links:
            await ctx.send(reply)
            return

        embed = discord.Embed(description=reply)
        embed.set_footer(text="Full stamina")
        embed.colour = discord.Color.green()
        embed.timestamp = dt.datetime.utcnow()+dt.timedelta(seconds=resting_time)
        await ctx.send(embed=embed)

=======
    # Utilities
>>>>>>> 6b07cfd4
    @staticmethod
    def get_article_embed(article, limit):
        url = f"http://www.tibia.com/news/?subtopic=newsarchive&id={article['id']}"
        embed = discord.Embed(title=article["title"], url=url)
        content = html_to_markdown(article["content"])
        thumbnail = get_first_image(article["content"])
        if thumbnail is not None:
            embed.set_thumbnail(url=thumbnail)

        messages = split_message(content, limit)
        embed.description = messages[0]
        embed.set_footer(text=f"Posted on {article['date']:%A, %B %d, %Y}")
        if len(messages) > 1:
            embed.description += f"\n*[Read more...]({url})*"
        return embed

    @staticmethod
    def get_char_string(char: Character) -> str:
        """Returns a formatted string containing a character's info."""
        if char is None:
            return None
        reply = "[{0.name}]({0.url}) is a level {0.level} __{0.vocation}__. " \
                "{0.he_she} resides in __{0.residence}__ in the world of __{0.world}__".format(char)
        if char.former_world is not None:
            reply += " (formerly __{0.former_world}__)".format(char)
        reply += ". {0.he_she} has {0.achievement_points:,} achievement points.".format(char)

        if char.guild is not None:
            guild_url = url_guild+urllib.parse.quote(char.guild_name)
            reply += "\n{0.he_she} is __{1}__ of the [{2}]({3}).".format(char,
                                                                         char.guild_rank,
                                                                         char.guild_name,
                                                                         guild_url)
        if char.married_to is not None:
            married_url = Character.get_url(char.married_to)
            reply += "\n{0.he_she} is married to [{0.married_to}]({1}).".format(char, married_url)
        if char.house is not None:
            house_url = url_house.format(id=char.house["houseid"], world=char.world)
            reply += "\n{0.he_she} owns [{1}]({2}) in {3}.".format(char,
                                                                   char.house["name"],
                                                                   house_url,
                                                                   char.house["town"])
        if char.last_login is not None:
            now = dt.datetime.utcnow()
            now = now.replace(tzinfo=dt.timezone.utc)
            time_diff = now - char.last_login
            if time_diff.days > 7:
                reply += "\n{1.he_she} hasn't logged in for **{0}**.".format(get_time_diff(time_diff), char)
        else:
            reply += "\n{0.he_she} has never logged in.".format(char)

        # Insert any highscores this character holds
        for highscore in char.highscores:
            highscore_string = highscore_format[highscore["category"]].format(char.his_her,
                                                                              highscore["value"],
                                                                              highscore['rank'])
            reply += "\n🏆 {0}".format(highscore_string)

        return reply

    def get_user_embed(self, ctx, user: discord.Member) -> Optional[discord.Embed]:
        if user is None:
            return None
        embed = discord.Embed()
        if is_private(ctx.channel):
            display_name = '@'+user.name
            user_guilds = self.bot.get_user_guilds(ctx.author.id)
            user_tibia_worlds = [world for server, world in self.bot.tracked_worlds.items() if
                                 server in [s.id for s in user_guilds]]
        else:
            display_name = '@'+user.display_name
            embed.colour = user.colour
            if self.bot.tracked_worlds.get(ctx.guild.id) is None:
                user_tibia_worlds = []
            else:
                user_tibia_worlds = [self.bot.tracked_worlds[ctx.guild.id]]
        if len(user_tibia_worlds) == 0:
            return None
        embed.set_thumbnail(url=user.avatar_url)

        placeholders = ", ".join("?" for w in user_tibia_worlds)
        c = userDatabase.cursor()
        try:
            c.execute("SELECT name, ABS(level) as level, vocation "
                      "FROM chars "
                      "WHERE user_id = {0} AND world IN ({1}) ORDER BY level DESC".format(user.id, placeholders),
                      tuple(user_tibia_worlds))
            characters = c.fetchall()
            if not characters:
                embed.description = f"I don't know who **{display_name}** is..."
                return embed
            online_list = [x.name for x in global_online_list]
            char_list = []
            for char in characters:
                char["online"] = "🔹" if char["name"] in online_list else ""
                char["vocation"] = get_voc_abb(char["vocation"])
                char["url"] = url_character + urllib.parse.quote(char["name"].encode('iso-8859-1'))
                if len(characters) <= 10:
                    char_list.append("[{name}]({url}){online} (Lvl {level} {vocation})".format(**char))
                else:
                    char_list.append("**{name}**{online} (Lvl {level} {vocation})".format(**char))
                char_string = "@**{0.display_name}**'s character{1}: {2}"
                plural = "s are" if len(char_list) > 1 else " is"
                embed.description = char_string.format(user, plural, join_list(char_list, ", ", " and "))
        finally:
            c.close()
        return embed

    @staticmethod
    def get_house_embed(house):
        """Gets the embed to show in /house command"""
        if type(house) is not dict:
            return
        embed = discord.Embed(title=house["name"])
        house["type"] = "house" if house["guildhall"] == 0 else "guildhall"
        house["_beds"] = "bed" if house["beds"] == 1 else "beds"
        description = "This {type} has **{beds}** {_beds} and a size of **{size}** sqm." \
                      " This {type} is in **{city}**.".format(**house)
        # House was fetched correctly
        if house["fetch"]:
            embed.url = house["url"]
            description += " The rent is **{rent:,}** gold per month.".format(**house)
            if house["status"] == "empty":
                description += "\nIn **{world}**, this {type} is unoccupied.".format(**house)
            elif house["status"] in ["rented", "moving", "transfering"]:
                house["owner_url"] = get_character_url(house["owner"])
                description += "\nIn **{world}**, this {type} is rented by [{owner}]({owner_url}).".format(**house)
                if house["status"] == "moving":
                    description += "\n{owner_pronoun} is moving out on **{move_date}**."
                if house["status"] == "transfering":
                    house["transferee_url"] = get_character_url(house["transferee"])
                    description += "\nIt will be transferred to [{transferee}]({transferee_url}) for **{transfer_price:,}** " \
                                   "gold on **{move_date}**.".format(**house)
                    if not house["accepted"]:
                        description += "\nThe transfer hasn't been accepted."
            elif house["status"] == "auctioned":
                house["bidder_url"] = get_character_url(house["top_bidder"])
                description += "\nIn **{world}**, this {type} is being auctioned. " \
                               "The top bid is **{top_bid:,}** gold, by [{top_bidder}]({bidder_url}).\n" \
                               "The auction ends at **{auction_end}**".format(**house)

        description += f"\n*[TibiaWiki article](https://tibia.wikia.com/wiki/{urllib.parse.quote(house['name'])})*"
        embed.description = description
        return embed

    async def scan_news(self):
        await self.bot.wait_until_ready()
        while not self.bot.is_closed():
            try:
                recent_news = await get_recent_news()
                if recent_news is None:
                    await asyncio.sleep(30)
                    continue
                last_article = recent_news[0]["id"]
                try:
                    with open("data/last_article.txt", 'r') as f:
                        last_id = int(f.read())
                except (ValueError, FileNotFoundError):
                    log.info("scan_news: No last article id saved")
                    last_id = 0
                if last_id == 0:
                    with open("data/last_article.txt", 'w+') as f:
                        f.write(str(last_article))
                    await asyncio.sleep(60 * 60 * 2)
                    continue
                new_articles = []
                for article in recent_news:
                    if int(article["id"]) == last_id:
                        break
                    # Do not post articles older than a week (in case bot was offline)
                    if (dt.date.today() - article["date"]).days > 7:
                        break
                    fetched_article = await get_news_article(int(article["id"]))
                    if fetched_article is not None:
                        new_articles.insert(0, fetched_article)
                with open("data/last_article.txt", 'w+') as f:
                    f.write(str(last_article))
                if len(new_articles) == 0:
                    await asyncio.sleep(60 * 60 * 2)
                    continue
                for article in new_articles:
                    log.info("Announcing new article: {id} - {title}".format(**article))
                    for guild in self.bot.guilds:
                        news_channel_id = get_server_property(guild.id, "news_channel", is_int=True)
                        if news_channel_id == 0:
                            continue
                        channel = self.bot.get_channel_or_top(guild, news_channel_id)
                        try:
                            await channel.send("New article posted on Tibia.com",
                                               embed=self.get_article_embed(article, 400))
                        except discord.Forbidden:
                            log.warning("scan_news: Missing permissions.")
                        except discord.HTTPException:
                            log.warning("scan_news: Malformed message.")
                await asyncio.sleep(60 * 60 * 2)
            except NetworkError:
                await asyncio.sleep(30)
                continue
            except asyncio.CancelledError:
                # Task was cancelled, so this is fine
                break
            except Exception:
                log.exception("Task: scan_news")

    def __unload(self):
        print("cogs.tibia: Cancelling pending tasks...")
        self.news_announcements_task.cancel()


def setup(bot):
    bot.add_cog(Tibia(bot))<|MERGE_RESOLUTION|>--- conflicted
+++ resolved
@@ -13,21 +13,13 @@
 from nabbot import NabBot
 from utils import checks
 from utils.config import config
-<<<<<<< HEAD
-=======
 from utils.context import NabCtx
->>>>>>> 6b07cfd4
 from utils.database import get_server_property, userDatabase
 from utils.discord import is_private, is_lite_mode, get_user_avatar
 from utils.general import get_time_diff, join_list, get_brasilia_time_zone, global_online_list, get_local_timezone, log, \
     is_numeric
 from utils.messages import html_to_markdown, get_first_image, split_message
-<<<<<<< HEAD
-from utils.emoji import EMOJI
-from utils.pages import Pages, CannotPaginate, VocationPages
-=======
 from utils.paginator import Pages, CannotPaginate, VocationPages
->>>>>>> 6b07cfd4
 from utils.tibia import NetworkError, get_character, tibia_logo, get_share_range, get_voc_emoji, get_voc_abb, get_guild, \
     url_house, get_stats, get_map_area, get_tibia_time_zone, get_world, tibia_worlds, get_world_bosses, get_recent_news, \
     get_news_article, Character, url_guild, highscore_format, get_character_url, url_character, get_house, \
@@ -111,15 +103,10 @@
     async def deaths(self, ctx, *, name: str = None):
         """Shows a character's recent deaths.
 
-<<<<<<< HEAD
-        Note that the bot has no way to know the characters of a member that just joined.
-        The bot has to be taught about the character's of a user."""
-=======
         If this discord server is tracking a tibia world, it will show deaths registered to the character.
         Additionally, if no name is provided, all recent deaths will be shown."""
         if name is None and is_lite_mode(ctx):
             return
->>>>>>> 6b07cfd4
         permissions = ctx.channel.permissions_for(ctx.me)
         if not permissions.embed_links:
             await ctx.send("Sorry, I need `Embed Links` permission for this command.")
@@ -144,90 +131,6 @@
         show_links = not ctx.long
         per_page = 20 if ctx.long else 5
         try:
-<<<<<<< HEAD
-            char = await get_character(name)
-        except NetworkError:
-            await ctx.send("Sorry, I couldn't fetch the character's info, maybe you should try again...")
-            return
-        char_string = self.get_char_string(char)
-        user = self.bot.get_member(name, ctx.guild)
-        embed = self.get_user_embed(ctx, user)
-
-        # No user or char with that name
-        if char is None and user is None:
-            await ctx.send("I don't see any user or character with that name.")
-            return
-        # We found a user
-        if embed is not None:
-            # Check if we found a char too
-            if char is not None:
-                # If it's owned by the user, we append it to the same embed.
-                if char.owner == int(user.id):
-                    embed.add_field(name="Character", value=char_string, inline=False)
-                    if char.last_login is not None:
-                        embed.set_footer(text="Last login")
-                        embed.timestamp = char.last_login
-                    await ctx.send(embed=embed)
-                    return
-                # Not owned by same user, we display a separate embed
-                else:
-                    char_embed = discord.Embed(description=char_string)
-                    char_embed.set_author(name=char.name, url=char.url, icon_url=tibia_logo)
-                    if char.last_login is not None:
-                        char_embed.set_footer(text="Last login")
-                        char_embed.timestamp = char.last_login
-                    await ctx.send(embed=embed)
-                    await ctx.send(embed=char_embed)
-                    return
-            else:
-                # Tries to display user's highest level character since there is no character match
-                if is_private(ctx.channel):
-                    display_name = '@'+user.name
-                    user_guilds = self.bot.get_user_guilds(ctx.author.id)
-                    user_tibia_worlds = [world for server, world in self.bot.tracked_worlds.items() if
-                                         server in [s.id for s in user_guilds]]
-                else:
-                    if self.bot.tracked_worlds.get(ctx.guild.id) is None:
-                        user_tibia_worlds = []
-                    else:
-                        user_tibia_worlds = [self.bot.tracked_worlds[ctx.guild.id]]
-                if len(user_tibia_worlds) != 0:
-                    placeholders = ", ".join("?" for w in user_tibia_worlds)
-                    c = userDatabase.cursor()
-                    try:
-                        c.execute("SELECT name, ABS(level) as level "
-                                  "FROM chars "
-                                  "WHERE user_id = {0} AND world IN ({1}) ORDER BY level DESC".format(user.id, placeholders),
-                                  tuple(user_tibia_worlds))
-                        character = c.fetchone()
-                    finally:
-                        c.close()
-                    if character:
-                        char = await get_character(character["name"])
-                        char_string = self.get_char_string(char)
-                        if char is not None:
-                            char_embed = discord.Embed(description=char_string)
-                            char_embed.set_author(name=char.name, url=char.url, icon_url=tibia_logo)
-                            embed.add_field(name="Highest character", value=char_string, inline=False)
-                            if char.last_login is not None:
-                                embed.set_footer(text="Last login")
-                                embed.timestamp = char.last_login
-                await ctx.send(embed=embed)
-        else:
-            embed = discord.Embed(description="")
-            if char is not None:
-                owner = None if char.owner == 0 else self.bot.get_member(char.owner, ctx.guild)
-                if owner is not None:
-                    # Char is owned by a discord user
-                    embed = self.get_user_embed(ctx, owner)
-                    if embed is None:
-                        embed = discord.Embed(description="")
-                    embed.add_field(name="Character", value=char_string, inline=False)
-                    if char.last_login is not None:
-                        embed.set_footer(text="Last login")
-                        embed.timestamp = char.last_login
-                    await ctx.send(embed=embed)
-=======
             if name is None:
                 title = "Latest deaths"
                 c.execute("SELECT char_deaths.level, date, name, user_id, byplayer, killer, world, vocation "
@@ -259,7 +162,6 @@
                         return
                 except NetworkError:
                     await ctx.send("Sorry, I had trouble checking that character, try it again.")
->>>>>>> 6b07cfd4
                     return
                 deaths = char.deaths
                 last_time = now
@@ -388,11 +290,6 @@
                 await ctx.send("This server is not tracking any tibia worlds.")
                 return
 
-<<<<<<< HEAD
-    @commands.group(aliases=['guildcheck', 'checkguild'], invoke_without_command=True, case_insensitive=True)
-    async def guild(self, ctx, *, name:str=None):
-        """Checks who is online in a guild"""
-=======
         user = self.bot.get_member(name, user_servers)
         if user is None:
             await ctx.send("I don't see any users with that name.")
@@ -535,7 +432,6 @@
         Show's the number of members the guild has and a list of their users.
         It also shows whether the guild has a guildhall or not, and their funding date.
         """
->>>>>>> 6b07cfd4
         permissions = ctx.channel.permissions_for(ctx.me)
         if not permissions.embed_links:
             await ctx.send("Sorry, I need `Embed Links` permission for this command.")
@@ -596,52 +492,6 @@
         if not permissions.embed_links:
             await ctx.send("Sorry, I need `Embed Links` permission for this command.")
             return
-<<<<<<< HEAD
-        if name is None:
-            await ctx.send("Tell me the guild you want me to check.")
-            return
-
-        try:
-            guild = await get_guild(name)
-            if guild is None:
-                await ctx.send("The guild {0} doesn't exist.".format(name))
-                return
-        except NetworkError:
-            await ctx.send("Can you repeat that? I had some trouble communicating.")
-            return
-        title = "{0.name} ({0.world})".format(guild)
-        entries = []
-        vocations = []
-        for member in guild.members:
-            member["nick"] = '(*' + member['nick'] + '*) ' if member['nick'] != '' else ''
-            vocations.append(member["vocation"])
-            member["emoji"] = get_voc_emoji(member["vocation"])
-            member["vocation"] = get_voc_abb(member["vocation"])
-            member["online"] = EMOJI[":small_blue_diamond:"] if member["status"] == "online" else ""
-            entries.append("{rank}\u2014 {online}**{name}** {nick} (Lvl {level} {vocation}{emoji})".format(**member))
-        if is_private(ctx.channel) or ctx.channel.name == config.ask_channel_name:
-            per_page = 20
-        else:
-            per_page = 5
-        pages = VocationPages(ctx, entries=entries, per_page=per_page, vocations=vocations)
-        pages.embed.set_author(name=title, icon_url=guild.logo, url=guild.url)
-        try:
-            await pages.paginate()
-        except CannotPaginate as e:
-            await ctx.send(e)
-
-    @guild.command(name="info", aliases=["stats"])
-    async def guild_info(self, ctx, *, name: str = None):
-        """Shows basic information and stats about a guild"""
-        permissions = ctx.channel.permissions_for(ctx.me)
-        if not permissions.embed_links:
-            await ctx.send("Sorry, I need `Embed Links` permission for this command.")
-            return
-        if name is None:
-            await ctx.send("Tell me the guild you want me to check.")
-            return
-=======
->>>>>>> 6b07cfd4
 
         try:
             guild = await get_guild(name)
@@ -787,14 +637,8 @@
     async def levels(self, ctx, *, name: str=None):
         """Shows a character's or everyone's recent level ups.
 
-<<<<<<< HEAD
-    @commands.group(aliases=['deathlist', 'death'], invoke_without_command=True, case_insensitive=True)
-    async def deaths(self, ctx, *, name: str = None):
-        """Shows a player's or everyone's recent deaths
-=======
         If a character is specified, it displays a list of its recent level ups.
         If no character is specified, it will show the recent level ups of all registered characters in the server.
->>>>>>> 6b07cfd4
 
         This only works for characters registered in the bots database, which are the characters owned
         by the users of this discord server."""
@@ -809,11 +653,7 @@
         else:
             user_guilds = [ctx.guild]
             user_worlds = [self.bot.tracked_worlds.get(ctx.guild.id)]
-<<<<<<< HEAD
-            if user_worlds[0] is None and name is None:
-=======
             if user_worlds[0] is None:
->>>>>>> 6b07cfd4
                 await ctx.send("This server is not tracking any tibia worlds.")
                 return
 
@@ -879,7 +719,10 @@
         finally:
             c.close()
 
-<<<<<<< HEAD
+        if count == 0:
+            await ctx.send("There are no registered levels.")
+            return
+
         pages = Pages(ctx, entries=entries, per_page=per_page)
         pages.embed.title = title
         pages.embed.set_author(name=author, icon_url=author_icon)
@@ -888,97 +731,15 @@
         except CannotPaginate as e:
             await ctx.send(e)
 
-    @deaths.command(name="monster", aliases=["mob", "killer"])
-    @checks.is_in_tracking_world()
-    async def deaths_monsters(self, ctx, *, name: str=None):
-        """Returns a list of the latest kills by that monster"""
-        permissions = ctx.channel.permissions_for(ctx.me)
-        if not permissions.embed_links:
-            await ctx.send("Sorry, I need `Embed Links` permission for this command.")
-            return
-
-        if name is None:
-            await ctx.send("You must tell me a monster's name to look for its kills.")
-            return
-        c = userDatabase.cursor()
-        count = 0
-        entries = []
-        now = time.time()
-        ask_channel = self.bot.get_channel_by_name(config.ask_channel_name, ctx.guild)
-        if is_private(ctx.channel) or ctx.channel == ask_channel:
-            per_page = 20
-        else:
-            per_page = 5
-
-        if name[:1] in ["a", "e", "i", "o", "u"]:
-            name_with_article = "an "+name
-        else:
-            name_with_article = "a "+name
-        try:
-            c.execute("SELECT char_deaths.level, date, name, user_id, byplayer, killer, vocation "
-                      "FROM char_deaths, chars "
-                      "WHERE char_id = id AND (killer LIKE ? OR killer LIKE ?) "
-                      "ORDER BY date DESC", (name, name_with_article))
-            while True:
-                row = c.fetchone()
-                if row is None:
-                    break
-                user = self.bot.get_member(row["user_id"], ctx.guild)
-                if user is None:
-                    continue
-                count += 1
-                row["time"] = get_time_diff(dt.timedelta(seconds=now - row["date"]))
-                row["user"] = user.display_name
-                row["emoji"] = get_voc_emoji(row["vocation"])
-                entries.append("{emoji} {name} (**@{user}**) - At level **{level}** - *{time} ago*".format(**row))
-                if count >= 100:
-                    break
-            if count == 0:
-                await ctx.send("There are no registered deaths by that killer.")
-                return
-        finally:
-            c.close()
-
-        pages = Pages(ctx, entries=entries, per_page=per_page)
-        pages.embed.title = f"{name.title()} latest kills"
-
-=======
-        if count == 0:
-            await ctx.send("There are no registered levels.")
-            return
-
-        pages = Pages(ctx, entries=entries, per_page=per_page)
-        pages.embed.title = title
-        pages.embed.set_author(name=author, icon_url=author_icon)
->>>>>>> 6b07cfd4
-        try:
-            await pages.paginate()
-        except CannotPaginate as e:
-            await ctx.send(e)
-
-<<<<<<< HEAD
-    @deaths.command(name="user")
-    @checks.is_in_tracking_world()
-    async def deaths_user(self, ctx, *, name: str=None):
-        """Shows a user's recent deaths on his/her registered characters"""
-=======
     @levels.command(name="user")
     @checks.is_in_tracking_world()
     async def levels_user(self, ctx, *, name: str):
         """Shows a user's recent level ups on their registered characters."""
->>>>>>> 6b07cfd4
         permissions = ctx.channel.permissions_for(ctx.me)
         if not permissions.embed_links:
             await ctx.send("Sorry, I need `Embed Links` permission for this command.")
             return
 
-<<<<<<< HEAD
-        if name is None:
-            await ctx.send("You must tell me a user's name to look for his/her deaths.")
-            return
-
-=======
->>>>>>> 6b07cfd4
         if is_private(ctx.channel):
             user_servers = self.bot.get_user_guilds(ctx.author.id)
             user_worlds = self.bot.get_user_worlds(ctx.author.id)
@@ -1023,40 +784,14 @@
         finally:
             c.close()
 
-<<<<<<< HEAD
-        title = "{0} latest kills".format(user.display_name)
-        icon_url = user.avatar_url
-        pages = Pages(ctx, entries=entries, per_page=per_page)
-        pages.embed.set_author(name=title, icon_url=icon_url)
-=======
         title = f"{user.display_name} latest level ups"
         pages = Pages(ctx, entries=entries, per_page=per_page)
         pages.embed.set_author(name=title, icon_url=get_user_avatar(user))
->>>>>>> 6b07cfd4
         try:
             await pages.paginate()
         except CannotPaginate as e:
             await ctx.send(e)
 
-<<<<<<< HEAD
-    @deaths.command(name="stats")
-    @checks.is_in_tracking_world()
-    async def deaths_stats(self, ctx, *, period: str = None):
-        """Shows death statistic
-        
-        A shorter period can be shown by adding week or month"""
-        permissions = ctx.channel.permissions_for(ctx.me)
-        if not permissions.embed_links:
-            await ctx.send("Sorry, I need `Embed Links` permission for this command.")
-            return
-
-        if is_private(ctx.channel):
-            user_worlds = self.bot.get_user_worlds(ctx.author.id)
-        else:
-            user_worlds = [self.bot.tracked_worlds.get(ctx.guild.id)]
-            if user_worlds[0] is None:
-                await ctx.send("This server is not tracking any tibia worlds.")
-=======
     @commands.command(usage="[id]")
     async def news(self, ctx, news_id: int=None):
         """Shows the latest news articles from Tibia.com.
@@ -1069,7 +804,6 @@
                     await ctx.send("Something went wrong getting recent news.")
             except NetworkError:
                 await ctx.send("I couldn't fetch the recent news, I'm having network problems.")
->>>>>>> 6b07cfd4
                 return
             embed = discord.Embed(title="Recent news")
             embed.set_footer(text="To see a specific article, use the command /news <id>")
@@ -1096,16 +830,9 @@
             embed = self.get_article_embed(article, limit)
             await ctx.send(embed=embed)
 
-<<<<<<< HEAD
-    @commands.group(aliases=['levelups', 'lvl', 'level', 'lvls'], invoke_without_command=True, case_insensitive=True)
-    @checks.is_in_tracking_world()
-    async def levels(self, ctx, *, name: str=None):
-        """Shows a player's or everyone's recent level ups
-=======
     @commands.command(name="searchworld", aliases=["whereworld", "findworld"], usage="<params>[,world]")
     async def search_world(self, ctx, *, params):
         """Searches for online characters that meet the criteria.
->>>>>>> 6b07cfd4
 
         There are 3 ways to use this command:
 
@@ -1123,16 +850,6 @@
             await ctx.send("Sorry, I need `Embed Links` permission for this command.")
             return
 
-<<<<<<< HEAD
-        if is_private(ctx.channel):
-            user_guilds = self.bot.get_user_guilds(ctx.author.id)
-            user_worlds = self.bot.get_user_worlds(ctx.author.id)
-        else:
-            user_guilds = [ctx.guild]
-            user_worlds = [self.bot.tracked_worlds.get(ctx.guild.id)]
-            if user_worlds[0] is None:
-                await ctx.send("This server is not tracking any tibia worlds.")
-=======
         invalid_arguments = "Invalid arguments used, examples:\n" \
                             "```/searchworld charname[,world]\n" \
                             "/searchworld level[,world]\n" \
@@ -1152,7 +869,6 @@
         if world_name is None:
             if tracked_world is None:
                 await ctx.send("You must specify the world where you want to look in.")
->>>>>>> 6b07cfd4
                 return
             else:
                 world_name = tracked_world
@@ -1234,11 +950,6 @@
             await ctx.send(empty)
             return
 
-<<<<<<< HEAD
-        pages = Pages(ctx, entries=entries, per_page=per_page)
-        pages.embed.title = title
-        pages.embed.set_author(name=author, icon_url=author_icon)
-=======
         for player in online_list:
             line_format = "**{0.name}** - Level {0.level} {1}"
             entries.append(line_format.format(player, get_voc_abb_and_emoji(player.vocation)))
@@ -1247,36 +958,11 @@
         pages = VocationPages(ctx, entries=entries, per_page=per_page, vocations=vocations, header=content)
         pages.embed.title = title
 
->>>>>>> 6b07cfd4
         try:
             await pages.paginate()
         except CannotPaginate as e:
             await ctx.send(e)
 
-<<<<<<< HEAD
-    @levels.command(name="user")
-    @checks.is_in_tracking_world()
-    async def levels_user(self, ctx, *, name: str = None):
-        """Shows a user's recent level ups on his/her registered characters"""
-        permissions = ctx.channel.permissions_for(ctx.me)
-        if not permissions.embed_links:
-            await ctx.send("Sorry, I need `Embed Links` permission for this command.")
-            return
-
-        if name is None:
-            await ctx.send("You must tell me a user's name to look for his/her level ups.")
-            return
-
-        if is_private(ctx.channel):
-            user_servers = self.bot.get_user_guilds(ctx.author.id)
-            user_worlds = self.bot.get_user_worlds(ctx.author.id)
-        else:
-            user_servers = [ctx.guild]
-            user_worlds = [self.bot.tracked_worlds.get(ctx.guild.id)]
-            if user_worlds[0] is None:
-                await ctx.send("This server is not tracking any tibia worlds.")
-                return
-=======
     @commands.command(aliases=['expshare', 'party'])
     async def share(self, ctx, *, param: str=None):
         """Shows the sharing range for that level or character or list of characters.
@@ -1409,7 +1095,6 @@
         embed.colour = discord.Color.green()
         embed.timestamp = dt.datetime.utcnow()+dt.timedelta(seconds=resting_time)
         await ctx.send(embed=embed)
->>>>>>> 6b07cfd4
 
     @commands.command()
     async def stats(self, ctx, *, params: str):
@@ -1432,14 +1117,6 @@
             if _digits.search(params[0]) is not None:
                 await ctx.send(invalid_arguments)
                 return
-<<<<<<< HEAD
-        finally:
-            c.close()
-
-        title = f"{user.display_name} latest level ups"
-        pages = Pages(ctx, entries=entries, per_page=per_page)
-        pages.embed.set_author(name=title, icon_url=get_user_avatar(user))
-=======
             else:
                 try:
                     char = await get_character(params[0])
@@ -1471,7 +1148,6 @@
         if level >= 2000:
             await ctx.send("Why do you care? You will __**never**__ reach this level " + str(chr(0x1f644)))
             return
->>>>>>> 6b07cfd4
         try:
             stats = get_stats(level, vocation)
         except ValueError as e:
@@ -1623,13 +1299,8 @@
 
     @timeline.command(name="user")
     @checks.is_in_tracking_world()
-<<<<<<< HEAD
-    async def timeline_user(self, ctx, *, name: str = None):
-        """Shows a users's recent level ups and deaths on his/her characters"""
-=======
     async def timeline_user(self, ctx, *, name: str):
         """Shows a users's recent level ups and deaths on their characters."""
->>>>>>> 6b07cfd4
         permissions = ctx.channel.permissions_for(ctx.me)
         if not permissions.embed_links:
             await ctx.send("Sorry, I need `Embed Links` permission for this command.")
@@ -1690,154 +1361,6 @@
                     break
         finally:
             c.close()
-<<<<<<< HEAD
-
-        if count == 0:
-            await ctx.send("There are no registered events.")
-            return
-        author_icon = user.avatar_url
-        pages = Pages(ctx, entries=entries, per_page=per_page)
-        pages.embed.set_author(name=title, icon_url=author_icon)
-        try:
-            await pages.paginate()
-        except CannotPaginate as e:
-            await ctx.send(e)
-
-    @commands.command()
-    async def stats(self, ctx, *, params: str=None):
-        """Calculates character stats
-
-        There are 3 ways to use this command:
-        /stats player
-        /stats level,vocation
-        /stats vocation,level"""
-        invalid_arguments = "Invalid arguments, examples:\n" \
-                            "```/stats player\n" \
-                            "/stats level,vocation\n" \
-                            "/stats vocation,level```"
-        if params is None:
-            await ctx.send(invalid_arguments)
-            return
-        params = params.split(",")
-        char = None
-        if len(params) == 1:
-            _digits = re.compile('\d')
-            if _digits.search(params[0]) is not None:
-                await ctx.send(invalid_arguments)
-                return
-            else:
-                try:
-                    char = await get_character(params[0])
-                    if char is None:
-                        await ctx.send("Sorry, can you try it again?")
-                        return
-                except NetworkError:
-                    await ctx.send("Character **{0}** doesn't exist!".format(params[0]))
-                    return
-                level = int(char.level)
-                vocation = char.vocation
-        elif len(params) == 2:
-            try:
-                level = int(params[0])
-                vocation = params[1]
-            except ValueError:
-                try:
-                    level = int(params[1])
-                    vocation = params[0]
-                except ValueError:
-                    await ctx.send(invalid_arguments)
-                    return
-        else:
-            await ctx.send(invalid_arguments)
-            return
-        if level <= 0:
-            await ctx.send("Not even *you* can go down so low!")
-            return
-        if level >= 2000:
-            await ctx.send("Why do you care? You will __**never**__ reach this level " + str(chr(0x1f644)))
-            return
-        try:
-            stats = get_stats(level, vocation)
-        except ValueError as e:
-            await ctx.send(e)
-            return
-
-        if stats["vocation"] == "no vocation":
-            stats["vocation"] = "with no vocation"
-        if char:
-            await ctx.send("**{5}** is a level **{0}** {1}, {6} has:"
-                           "\n\t**{2:,}** HP"
-                           "\n\t**{3:,}** MP"
-                           "\n\t**{4:,}** Capacity"
-                           "\n\t**{7:,}** Total experience"
-                           "\n\t**{8:,}** to next level"
-                           .format(level, char.vocation.lower(), stats["hp"], stats["mp"], stats["cap"],
-                                   char.name, char.he_she.lower(), stats["exp"], stats["exp_tnl"]))
-        else:
-            await ctx.send("A level **{0}** {1} has:"
-                           "\n\t**{2:,}** HP"
-                           "\n\t**{3:,}** MP"
-                           "\n\t**{4:,}** Capacity"
-                           "\n\t**{5:,}** Experience"
-                           "\n\t**{6:,}** to next level"
-                           .format(level, stats["vocation"], stats["hp"], stats["mp"], stats["cap"],
-                                   stats["exp"], stats["exp_tnl"]))
-
-    @commands.command(aliases=['bless'])
-    async def blessings(self, ctx, level: int = None):
-        """Calculates the price of blessings at a specific level"""
-        if level is None:
-            await ctx.send("I need a level to tell you blessings's prices")
-            return
-        if level < 1:
-            await ctx.send("Very funny... Now tell me a valid level.")
-            return
-        bless_price = max(2000, 200 * (min(level, 120) - 20))
-        mountain_bless_price = max(2000, 200 * (min(level, 150) - 20))
-        inquisition = ""
-        if level >= 100:
-            inquisition = f"\nBlessing of the Inquisition costs **{int(bless_price*5*1.1):,}** gold coins."
-        await ctx.send(f"At that level you will pay **{bless_price:,}** gold coins per blessing for a total of "
-                       f"**{bless_price*5:,}** gold coins.{inquisition}"
-                       f"\nMountain blessings cost **{mountain_bless_price:,}** each, for a total of "
-                       f"**{int(mountain_bless_price*2):,}**.")
-
-    @commands.command(aliases=["houses", "guildhall", "gh"])
-    async def house(self, ctx, *, name: str=None):
-        """Shows info for a house or guildhall
-
-        By default, it shows the current status of a house for the current tracked world (if any).
-        If used on private messages, no world is looked up unless specified.
-
-        To specify a world, add the world at the end separated with '/'.
-
-        Example:
-        /house The Tibianic/Antica
-        """
-        permissions = ctx.channel.permissions_for(ctx.me)
-        if not permissions.embed_links:
-            await ctx.send("Sorry, I need `Embed Links` permission for this command.")
-            return
-        params = name.split("/", 2)
-        name = params[0]
-        if name is None:
-            await ctx.send("Tell me the name of the house or guildhall you want to check.")
-            return
-        world = None
-        if ctx.guild is not None and len(params) == 1:
-            world = self.bot.tracked_worlds.get(ctx.guild.id)
-        elif len(params) == 2:
-            world = params[1].title()
-            if world not in tibia_worlds:
-                await ctx.send("That's not a valid world.")
-                return
-
-        house = await get_house(name, world)
-        if house is None:
-            await ctx.send("I couldn't find a house with that name.")
-            return
-=======
->>>>>>> 6b07cfd4
 
         if count == 0:
             await ctx.send("There are no registered events.")
@@ -2079,289 +1602,7 @@
 
         await ctx.send(embed=embed)
 
-<<<<<<< HEAD
-    @commands.command(name="searchworld", aliases=["whereworld","findworld"])
-    async def world_search(self, ctx, *, params=None):
-        """Searches for online characters that meet the criteria
-
-        There are 3 ways to use this command:
-        -Find a character in share range with another character:
-        /searchworld charname
-
-        -Find a character in share range with a certain level
-        /searchworld level
-
-        -Find a character in a level range
-        /searchworld min_level,max_level
-
-        By default, the tracked world is searched, unless specified at the end of the parameters.
-
-        Results can be filtered by using the vocation filters: \U00002744\U0001F525\U0001F3F9\U0001F6E1"""
-        permissions = ctx.channel.permissions_for(ctx.me)
-        if not permissions.embed_links:
-            await ctx.send("Sorry, I need `Embed Links` permission for this command.")
-            return
-
-        invalid_arguments = "Invalid arguments used, examples:\n" \
-                            "```/searchworld charname[,world]\n" \
-                            "/searchworld level[,world]\n" \
-                            "/searchworld minlevel,maxlevel[,world]```"
-
-        if params is None:
-            await ctx.send(invalid_arguments)
-            return
-
-        world_name = None
-        params = params.split(",")
-        # If last element matches a world
-        if len(params) > 1 and params[-1].strip().capitalize() in tibia_worlds:
-            world_name = params[-1].capitalize().strip()
-            del params[-1]
-        if not (1 <= len(params) <= 2):
-            await ctx.send(invalid_arguments)
-            return
-
-        tracked_world = None if is_private(ctx.channel) else self.bot.tracked_worlds.get(ctx.guild.id)
-        if world_name is None:
-            if tracked_world is None:
-                await ctx.send("You must specify the world where you want to look in.")
-                return
-            else:
-                world_name = tracked_world
-
-        try:
-            world = await get_world(world_name)
-            if world is None:
-                # This really shouldn't happen...
-                await ctx.send(f"There's no world named **{world_name}**.")
-                return
-        except NetworkError:
-            await ctx.send("I'm having 'network problems' as you humans say, please try again later.")
-            return
-
-        online_list = world.players_online
-        if len(online_list) == 0:
-            await ctx.send(f"There is no one online in {world_name}.")
-            return
-
-        # Sort by level, descending
-        online_list = sorted(online_list, key=lambda x: x.level, reverse=True)
-
-        entries = []
-        vocations = []
-        filter_name = ""
-
-        if is_private(ctx.channel) or ctx.channel.name == config.ask_channel_name:
-            per_page = 20
-        else:
-            per_page = 5
-
-        content = ""
-        # params[0] could be a character's name, a character's level or one of the level ranges
-        # If it's not a number, it should be a player's name
-        if not is_numeric(params[0]):
-            # We shouldn't have another parameter if a character name was specified
-            if len(params) == 2:
-                await ctx.send(invalid_arguments)
-                return
-            try:
-                char = await get_character(params[0])
-                if char is None:
-                    await ctx.send("I couldn't find a character with that name.")
-                    return
-                filter_name = char.name
-                if char.world != world.name:
-                    content = f"**Note**: The character is in **{char.world}** and I'm searching **{world.name}**."
-            except NetworkError:
-                await ctx.send("I couldn't fetch that character.")
-                return
-            low, high = get_share_range(char.level)
-            title = "Characters online in share range with {0}({1}-{2}):".format(char.name, low, high)
-            empty = "I didn't find anyone in share range with **{0}**({1}-{2})".format(char.name, low, high)
-        else:
-            # Check if we have another parameter, meaning this is a level range
-            if len(params) == 2:
-                try:
-                    level1 = int(params[0])
-                    level2 = int(params[1])
-                except ValueError:
-                    await ctx.send(invalid_arguments)
-                    return
-                if level1 <= 0 or level2 <= 0:
-                    await ctx.send("You entered an invalid level.")
-                    return
-                low = min(level1, level2)
-                high = max(level1, level2)
-                title = "Characters online between level {0} and {1}".format(low, high)
-                empty = "I didn't find anyone between levels **{0}** and **{1}**".format(low, high)
-            # We only got a level, so we get the share range for it
-            else:
-                if int(params[0]) <= 0:
-                    await ctx.send("You entered an invalid level.")
-                    return
-                low, high = get_share_range(int(params[0]))
-                title = "Characters online in share range with level {0} ({1}-{2})".format(params[0], low, high)
-                empty = "I didn't find anyone in share range with level **{0}** ({1}-{2})".format(params[0],
-                                                                                                  low, high)
-
-        online_list = list(filter(lambda x: low <= x.level <= high and x.name != filter_name, online_list))
-
-        if len(online_list) == 0:
-            await ctx.send(empty)
-            return
-
-        for player in online_list:
-            line_format = "**{0.name}** - Level {0.level} {1}"
-            entries.append(line_format.format(player, get_voc_abb_and_emoji(player.vocation)))
-            vocations.append(player.vocation)
-
-        pages = VocationPages(ctx, entries=entries, per_page=per_page, vocations=vocations, header=content)
-        pages.embed.title = title
-
-        try:
-            await pages.paginate()
-        except CannotPaginate as e:
-            await ctx.send(e)
-
-    @commands.command()
-    async def bosses(self, ctx, world=None):
-        """Shows predictions for bosses"""
-        ask_channel = ctx.bot.get_channel_by_name(config.ask_channel_name, ctx.guild)
-
-        if world is None and not is_private(ctx.channel) and self.bot.tracked_worlds.get(ctx.guild.id) is not None:
-            world = self.bot.tracked_worlds.get(ctx.guild.id)
-        elif world is None:
-            await ctx.send("You need to tell me a world's name.")
-            return
-        world = world.title()
-        if world not in tibia_worlds:
-            await ctx.send("That world doesn't exist.")
-            return
-        bosses = await get_world_bosses(world)
-        if type(bosses) is not dict:
-            await ctx.send("Something went wrong")
-        fields = {"High Chance": "", "Low Chance": "", "No Chance": "", "Unpredicted": ""}
-        for boss, info in bosses.items():
-            try:
-                if info["days"] > 1000:
-                    continue
-                info["name"] = boss.title()
-                fields[info["chance"]] += "{name} - {days:,} days.\n".format(**info)
-            except KeyError:
-                continue
-        embed = discord.Embed(title=f"Bosses for {world}")
-        if fields["High Chance"]:
-            embed.add_field(name="High Chance - Last seen", value=fields["High Chance"])
-        if fields["Low Chance"]:
-            embed.add_field(name="Low Chance - Last seen", value=fields["Low Chance"])
-        if is_private(ctx.channel) or ctx.channel == ask_channel:
-            if fields["No Chance"]:
-                embed.add_field(name="No Chance - Expect in", value=fields["No Chance"])
-            if fields["Unpredicted"]:
-                embed.add_field(name="Unpredicted - Last seen", value=fields["Unpredicted"])
-        else:
-            if ask_channel:
-                askchannel_string = " or use #" + ask_channel.name
-            else:
-                askchannel_string = ""
-            embed.set_footer(text="To see more, PM me{0}.".format(askchannel_string))
-        await ctx.send(embed=embed)
-
-    @commands.command()
-    async def news(self, ctx, news_id: int=0):
-        """Shows the latest news articles from Tibia.com
-
-        If no id is supplied, a list of recent articles is shown, otherwise, a snippet of the article is shown."""
-        if news_id == 0:
-            try:
-                recent_news = await get_recent_news()
-                if recent_news is None:
-                    await ctx.send("Something went wrong getting recent news.")
-            except NetworkError:
-                await ctx.send("I couldn't fetch the recent news, I'm having network problems.")
-                return
-            embed = discord.Embed(title="Recent news")
-            embed.set_footer(text="To see a specific article, use the command /news <id>")
-            news_format = "{emoji} `{id}`\t[{news}]({tibiaurl})"
-            type_emojis = {
-                "Featured Article": EMOJI[":bookmark_tabs:"],
-                "News": EMOJI[":newspaper:"],
-            }
-            for news in recent_news:
-                news["emoji"] = type_emojis.get(news["type"], "")
-            limit = 10
-            if is_private(ctx.channel) or ctx.channel.name == config.ask_channel_name:
-                limit = 20
-            embed.description = "\n".join([news_format.format(**n) for n in recent_news[:limit]])
-            await ctx.send(embed=embed)
-        else:
-            try:
-                article = await get_news_article(news_id)
-                if article is None:
-                    await ctx.send("There's no article with that id.")
-                    return
-            except NetworkError:
-                await ctx.send("I couldn't fetch the recent news, I'm having network problems.")
-                return
-            limit = 600
-            if is_private(ctx.channel) or ctx.channel.name == config.ask_channel_name:
-                limit = 1900
-            embed = self.get_article_embed(article, limit)
-            await ctx.send(embed=embed)
-
-    @commands.command()
-    async def stamina(self, ctx, current_stamina=None):
-        """Tells you the time you have to wait to restore stamina.
-
-        In the footer of the embed, the date in your local time is shown."""
-        if current_stamina is None:
-            await ctx.send("You need to tell me your current stamina, in this format: `34:03`.")
-            return
-
-        hour_pattern = re.compile(r"(\d{1,2}):(\d{1,2})")
-        match = hour_pattern.match(current_stamina.strip())
-        if not match:
-            await ctx.send("You need to tell me your current stamina, in this format: `34:03`.")
-            return
-        hours = int(match.group(1))
-        minutes = int(match.group(2))
-        if minutes >= 60:
-            await ctx.send("Invalid time, minutes can't be 60 or greater.")
-            return
-        current = dt.timedelta(hours=hours, minutes=minutes)
-        if hours > 42 or (hours == 42 and minutes > 0):
-            await ctx.send("You can't have more than 42 hours of stamina.")
-            return
-        elif hours == 42:
-            await ctx.send("Your stamina is full already.")
-            return
-        # Stamina takes 3 minutes to regenerate one minute until 40 hours.
-        resting_time = max((dt.timedelta(hours=40)-current).total_seconds(), 0)*3
-        # Last two hours of stamina take 10 minutes for a minute
-        resting_time += (dt.timedelta(hours=42)-max(dt.timedelta(hours=40), current)).total_seconds()*10
-
-        hours, remainder = divmod(int(resting_time), 3600)
-        minutes, _ = divmod(remainder, 60)
-        if hours:
-            remaining = f'{hours} hours and {minutes} minutes'
-        else:
-            remaining = f'{minutes} minutes'
-
-        reply = f"You need to rest **{remaining}** to get back to full stamina."
-        permissions = ctx.channel.permissions_for(ctx.me)
-        if not permissions.embed_links:
-            await ctx.send(reply)
-            return
-
-        embed = discord.Embed(description=reply)
-        embed.set_footer(text="Full stamina")
-        embed.colour = discord.Color.green()
-        embed.timestamp = dt.datetime.utcnow()+dt.timedelta(seconds=resting_time)
-        await ctx.send(embed=embed)
-
-=======
     # Utilities
->>>>>>> 6b07cfd4
     @staticmethod
     def get_article_embed(article, limit):
         url = f"http://www.tibia.com/news/?subtopic=newsarchive&id={article['id']}"
