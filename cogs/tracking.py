--- conflicted
+++ resolved
@@ -16,14 +16,6 @@
 from utils.database import userDatabase, get_server_property, set_server_property
 from utils.discord import is_private, get_user_avatar, FIELD_VALUE_LIMIT, EMBED_LIMIT
 from utils.general import global_online_list, log, join_list, is_numeric
-<<<<<<< HEAD
-from utils.messages import weighed_choice, death_messages_player, death_messages_monster, format_message, level_messages, split_message
-from utils.emoji import EMOJI
-from utils.pages import Pages, CannotPaginate, VocationPages
-from utils.tibia import get_highscores, ERROR_NETWORK, tibia_worlds, get_world, get_character, get_voc_emoji, get_guild, \
-    get_voc_abb, get_character_url, url_guild, \
-    get_tibia_time_zone, NetworkError, Death, Character, HIGHSCORE_CATEGORIES, get_voc_abb_and_emoji, get_share_range
-=======
 from utils.messages import weighed_choice, death_messages_player, death_messages_monster, format_message, \
     level_messages, split_message
 from utils.paginator import Pages, CannotPaginate, VocationPages
@@ -31,7 +23,6 @@
     get_voc_abb, get_character_url, url_guild, \
     get_tibia_time_zone, NetworkError, Death, Character, HIGHSCORE_CATEGORIES, get_voc_abb_and_emoji, get_share_range, \
     World
->>>>>>> 6b07cfd4
 
 
 class Tracking:
@@ -80,12 +71,9 @@
                 await asyncio.sleep(config.highscores_delay)
                 continue
             for world in self.bot.tracked_worlds_list:
-<<<<<<< HEAD
-=======
                 if world not in tibia_worlds:
                     log.debug()
                     await asyncio.sleep(0.1)
->>>>>>> 6b07cfd4
                 try:
                     for category in HIGHSCORE_CATEGORIES:
                         # Check the last scan time, highscores are updated every server save
@@ -246,94 +234,6 @@
                             )
                             # Announce the level up
                             await self.announce_level(server_char.level, char_name=server_char.name)
-<<<<<<< HEAD
-                # Watched List checking
-                # Iterate through servers with tracked world to find one that matches the current world
-                for server, world in self.bot.tracked_worlds.items():
-                    if world == current_world:
-                        watched_channel_id = get_server_property("watched_channel", server, is_int=True)
-                        if watched_channel_id is None:
-                            # This server doesn't have watch list enabled
-                            continue
-                        watched_channel = self.bot.get_channel(watched_channel_id)  # type: discord.abc.Messageable
-                        if watched_channel is None:
-                            # This server's watched channel is not available to the bot anymore.
-                            continue
-                        # Get watched list
-                        c.execute("SELECT * FROM watched_list WHERE server_id = ? ORDER BY is_guild, name", (server,))
-                        results = c.fetchall()
-                        if not results:
-                            # List is empty
-                            continue
-                        # Online watched characters
-                        currently_online = []
-                        # Watched guilds
-                        guild_online = dict()
-                        for watched in results:
-                            if watched["is_guild"]:
-                                try:
-                                    guild = await get_guild(watched["name"])
-                                except NetworkError:
-                                    continue
-                                # If the guild doesn't exist, add it as empty to show it was disbanded
-                                if guild is None:
-                                    guild_online[watched["name"]] = None
-                                    continue
-                                # If there's at least one member online, add guild to list
-                                if len(guild.online):
-                                    guild_online[guild.name] = guild.online
-                            # If it is a character, check if he's in the online list
-                            for online_char in current_world_online:
-                                if online_char.name == watched["name"]:
-                                    # Add to online list
-                                    currently_online.append(online_char)
-                        watched_message_id = get_server_property("watched_message", server, is_int=True)
-                        # We try to get the watched message, if the bot can't find it, we just create a new one
-                        # This may be because the old message was deleted or this is the first time the list is checked
-                        try:
-                            watched_message = await watched_channel.get_message(watched_message_id)
-                        except (discord.NotFound, discord.HTTPException, discord.Forbidden):
-                            watched_message = None
-                        items = [f"\t{x.name} - Level {x.level} {get_voc_emoji(x.vocation)}" for x in currently_online]
-                        online_count = len(items)
-                        if len(items) > 0 or len(guild_online.keys()) > 0:
-                            description = ""
-                            content = "\n".join(items)
-                            for guild, members in guild_online.items():
-                                content += f"\nGuild: **{guild}**\n"
-                                if members is None:
-                                    content += "\t*Guild was disbanded.*"
-                                    continue
-                                content += "\n".join(
-                                    [f"\t{x['name']} - Level {x['level']} {get_voc_emoji(x['vocation'])}"
-                                     for x in members])
-                                online_count += len(members)
-                        else:
-                            description = "There are no watched characters online."
-                            content = ""
-                        # Send new watched message or edit last one
-                        embed = discord.Embed(description=description)
-                        embed.set_footer(text="Last updated")
-                        embed.timestamp = dt.datetime.utcnow()
-                        if content:
-                            if len(content) >= EMBED_LIMIT-50:
-                                content = split_message(content, EMBED_LIMIT-50)[0]
-                                content += "\n*And more...*"
-                            fields = split_message(content, FIELD_VALUE_LIMIT)
-                            for s, split_field in enumerate(fields):
-                                name = "Watched List" if s == 0 else "\u200F"
-                                embed.add_field(name=name, value=split_field, inline=False)
-                        try:
-                            if watched_message is None:
-                                new_watched_message = await watched_channel.send(embed=embed)
-                                set_server_property("watched_message", server, new_watched_message.id)
-                            else:
-                                await watched_message.edit(embed=embed)
-                            await watched_channel.edit(name=f"{watched_channel.name.split('·', 1)[0]}·{online_count}")
-                        except discord.HTTPException:
-                            pass
-=======
->>>>>>> 6b07cfd4
             except asyncio.CancelledError:
                 # Task was cancelled, so this is fine
                 break
@@ -582,12 +482,6 @@
                 except discord.HTTPException:
                     log.warning("announce_level: Malformed message.")
 
-<<<<<<< HEAD
-    @checks.is_in_tracking_world()
-    @commands.command(aliases=["i'm", "iam"])
-    async def im(self, ctx, *, char_name: str):
-        """Lets you add your tibia character(s) for the bot to track.
-=======
     # Commands
     @commands.command()
     @checks.is_in_tracking_world()
@@ -598,7 +492,6 @@
 
         In order for this to work, you have to put a special code in the character's comment.
         You can see this code by using the command with no parameters. The code looks like this: `/NB-23FC13AC7400000/`
->>>>>>> 6b07cfd4
 
         Once you had set the code, you can use the command with that character, if the code matches, it will be reassigned to you.
         Note that it may take some time for the code to be visible to NabBot because of caching.
@@ -613,12 +506,8 @@
         # List of servers the user shares with the self.bot
         user_guilds = self.bot.get_user_guilds(user.id)
         # List of Tibia worlds tracked in the servers the user is
-<<<<<<< HEAD
-        user_tibia_worlds = [world for guild, world in self.bot.tracked_worlds.items() if guild in [g.id for g in user_guilds]]
-=======
         user_tibia_worlds = [world for guild, world in self.bot.tracked_worlds.items() if
                              guild in [g.id for g in user_guilds]]
->>>>>>> 6b07cfd4
         # Remove duplicate entries from list
         user_tibia_worlds = list(set(user_tibia_worlds))
 
@@ -765,64 +654,11 @@
                 await self.bot.send_log_message(self.bot.get_guild(server_id), embed=embed)
 
     @checks.is_in_tracking_world()
-<<<<<<< HEAD
-    @commands.command(aliases=["i'mnot"])
-    async def imnot(self, ctx, *, name):
-        """Removes a character assigned to you
-
-        All registered level ups and deaths will be lost forever."""
-        c = userDatabase.cursor()
-        try:
-            c.execute("SELECT id, name, ABS(level) as level, user_id, vocation, world, guild "
-                      "FROM chars WHERE name LIKE ?", (name,))
-            char = c.fetchone()
-            if char is None or char["user_id"] == 0:
-                await ctx.send("There's no character registered with that name.")
-                return
-            user = ctx.author
-            if char["user_id"] != user.id:
-                await ctx.send("The character **{0}** is not registered to you.".format(char["name"]))
-                return
-
-            message = await ctx.send("Are you sure you want to unregister **{name}** ({level} {vocation})?"
-                                     .format(**char))
-            confirm = await self.bot.wait_for_confirmation_reaction(ctx, message, timeout=50)
-            if confirm is None:
-                await ctx.send("I guess you changed your mind.")
-                return
-            if not confirm:
-                await ctx.send("No then? Ok.")
-
-            c.execute("UPDATE chars SET user_id = 0 WHERE id = ?", (char["id"],))
-            await ctx.send("**{0}** is no longer registered to you.".format(char["name"]))
-
-            user_servers = [s.id for s in self.bot.get_user_guilds(user.id)]
-            for server_id, world in self.bot.tracked_worlds.items():
-                if char["world"] == world and server_id in user_servers:
-                    if char["guild"] is None:
-                        char["guild"] = "No guild"
-                    message = "{0} unregistered:\n\u2023 **{1}** - Level {2} {3} - {4}".\
-                        format(user.mention, char["name"], char["level"], get_voc_abb_and_emoji(char["vocation"]),
-                               char["guild"])
-                    embed = discord.Embed(description=message)
-                    embed.set_author(name=f"{user.name}#{user.discriminator}", icon_url=get_user_avatar(user))
-                    embed.colour = discord.Colour.dark_teal()
-                    await self.bot.send_log_message(self.bot.get_guild(server_id), embed=embed)
-        finally:
-            userDatabase.commit()
-            c.close()
-
-    @commands.command()
-    @checks.is_in_tracking_world()
-    async def claim(self, ctx, *, char_name: str=None):
-        """Claims a character registered to someone else
-=======
     @commands.command(aliases=["i'm", "iam"])
     async def im(self, ctx, *, char_name: str):
         """Lets you add your tibia character(s) for the bot to track.
 
         If there are other visible characters, the bot will ask for confirmation to add them too.
->>>>>>> 6b07cfd4
 
         Charaacters in other worlds other than the currently tracked world are skipped.
         If it finds a character owned by another user, the whole process will be stopped.
@@ -832,12 +668,8 @@
         # List of servers the user shares with the bot
         user_guilds = self.bot.get_user_guilds(user.id)
         # List of Tibia worlds tracked in the servers the user is
-<<<<<<< HEAD
-        user_tibia_worlds = [world for guild, world in self.bot.tracked_worlds.items() if guild in [g.id for g in user_guilds]]
-=======
         user_tibia_worlds = [world for guild, world in self.bot.tracked_worlds.items() if
                              guild in [g.id for g in user_guilds]]
->>>>>>> 6b07cfd4
         # Remove duplicate entries from list
         user_tibia_worlds = list(set(user_tibia_worlds))
 
@@ -976,21 +808,6 @@
                 embed.colour = discord.Colour.dark_teal()
                 await self.bot.send_log_message(self.bot.get_guild(server_id), embed=embed)
 
-<<<<<<< HEAD
-    @commands.command()
-    @checks.is_tracking_world()
-    async def online(self, ctx):
-        """Tells you which users are online on Tibia
-
-        This list gets updated based on Tibia.com online list, so it takes a couple minutes to be updated."""
-        world = self.bot.tracked_worlds.get(ctx.guild.id)
-
-        ask_channel = self.bot.get_channel_by_name(config.ask_channel_name, ctx.guild)
-        if is_private(ctx.channel) or ctx.channel == ask_channel:
-            per_page = 20
-        else:
-            per_page = 5
-=======
     @checks.is_in_tracking_world()
     @commands.command(aliases=["i'mnot"])
     async def imnot(self, ctx, *, name):
@@ -1047,7 +864,6 @@
         world = self.bot.tracked_worlds.get(ctx.guild.id)
 
         per_page = 20 if ctx.long else 5
->>>>>>> 6b07cfd4
         c = userDatabase.cursor()
         now = dt.datetime.utcnow()
         uptime = (now - self.bot.start_time).total_seconds()
@@ -1082,11 +898,7 @@
                     await ctx.send("There is no one online from Discord.")
                 return
             pages = VocationPages(ctx, entries=entries, vocations=vocations, per_page=per_page)
-<<<<<<< HEAD
-            pages.embed.title= "Users online"
-=======
             pages.embed.title = "Users online"
->>>>>>> 6b07cfd4
             try:
                 await pages.paginate()
             except CannotPaginate as e:
@@ -1094,24 +906,6 @@
         finally:
             c.close()
 
-<<<<<<< HEAD
-    @commands.command(name="searchteam", aliases=["whereteam", "team", "findteam"])
-    @checks.is_tracking_world()
-    async def find_team(self, ctx, *, params=None):
-        """Searches for a registered character that meets the criteria
-
-        There are 3 ways to use this command:
-        -Find a character in share range with another character:
-        /searchteam charname
-
-        -Find a character in share range with a certain level
-        /searchteam level
-
-        -Find a character in a level range
-        /searchteam min_level,max_level
-
-        Results can be filtered by using the vocation filters: \U00002744\U0001F525\U0001F3F9\U0001F6E1"""
-=======
     @commands.command(name="searchteam", aliases=["whereteam", "findteam"], usage="<params>")
     @checks.is_tracking_world()
     async def search_team(self, ctx, *, params=None):
@@ -1124,7 +918,6 @@
         - Show characters in a level range. (`searchteam <min>,<max>`)
 
         Online characters are shown first on the list, they also have a 🔹 icon."""
->>>>>>> 6b07cfd4
         permissions = ctx.channel.permissions_for(ctx.me)
         if not permissions.embed_links:
             await ctx.send("Sorry, I need `Embed Links` permission for this command.")
@@ -1149,15 +942,7 @@
         online_entries = []
         online_vocations = []
 
-<<<<<<< HEAD
-        ask_channel = self.bot.get_channel_by_name(config.ask_channel_name, ctx.guild)
-        if is_private(ctx.channel) or ctx.channel == ask_channel:
-            per_page = 20
-        else:
-            per_page = 5
-=======
         per_page = 20 if ctx.long else 5
->>>>>>> 6b07cfd4
 
         char = None
         params = params.split(",")
@@ -1234,11 +1019,7 @@
                 player["voc"] = get_voc_abb(player["vocation"])
                 line_format = "**{name}** - Level {level} {voc}{emoji} - @**{owner}** {online}"
                 if player["name"] in online_list:
-<<<<<<< HEAD
-                    player["online"] = EMOJI[":small_blue_diamond:"]
-=======
                     player["online"] = "🔹"
->>>>>>> 6b07cfd4
                     online_entries.append(line_format.format(**player))
                     online_vocations.append(player["vocation"])
                 else:
@@ -1258,11 +1039,7 @@
         except CannotPaginate as e:
             await ctx.send(e)
 
-<<<<<<< HEAD
-    @commands.group(invoke_without_command=True, aliases=["watchlist", "hunted", "huntedlist"], case_insensitive=True)
-=======
     @commands.group(invoke_without_command=True, aliases=["watchlist", "huntedlist"], case_insensitive=True)
->>>>>>> 6b07cfd4
     @checks.is_admin()
     @commands.guild_only()
     async def watched(self, ctx, *, name="watched-list"):
@@ -1286,11 +1063,7 @@
         if "·" in name:
             await ctx.send("Channel name cannot contain the special character **·**")
             return
-<<<<<<< HEAD
-        
-=======
-
->>>>>>> 6b07cfd4
+
         world = self.bot.tracked_worlds.get(ctx.guild.id, None)
         if world is None:
             await ctx.send("This server is not tracking any tibia worlds.")
@@ -1326,17 +1099,9 @@
     @commands.guild_only()
     @checks.is_admin()
     async def watched_add(self, ctx, *, params=None):
-<<<<<<< HEAD
-        """Adds a character to the watched list
-
-        A reason can be specified by adding it after the character's name, separated by a comma.
-
-        eg: /watched add character,reason"""
-=======
         """Adds a character to the watched list.
 
         A reason can be specified by adding it after the character's name, separated by a comma."""
->>>>>>> 6b07cfd4
 
         if params is None:
             await ctx.send("You need to tell me the name of the person you want to add to the list.\n"
@@ -1399,16 +1164,10 @@
     async def watched_addguild(self, ctx, *, params=None):
         """Adds an entire guild to the watched list.
 
-<<<<<<< HEAD
-        world = self.bot.tracked_worlds.get(ctx.guild.id, None)
-        if world is None:
-            await ctx.send("This server is not tracking any tibia worlds.")
-=======
         Guilds are displayed in the watched list as a group."""
         if params is None:
             ctx.send("You need to tell me the name of the guild you want to add.\n"
                      "You can optionally provide a reason, e.g. `/watched addguild guild,reason`")
->>>>>>> 6b07cfd4
             return
 
         params = params.split(",", 1)
@@ -1417,45 +1176,6 @@
         if len(params) > 1:
             reason = params[1]
 
-<<<<<<< HEAD
-            message = await ctx.send(f"Do you want to remove **{name}** from the watched list?")
-            confirm = await self.bot.wait_for_confirmation_reaction(ctx, message)
-            if confirm is None:
-                await ctx.send("You took too long!")
-                return
-            if not confirm:
-                await ctx.send("Ok then, guess you changed your mind.")
-                return
-
-            c.execute("DELETE FROM watched_list WHERE server_id = ? AND name LIKE ? AND is_guild = 0",
-                      (ctx.guild.id, name,))
-            await ctx.send("Character removed from the watched list.")
-        finally:
-            userDatabase.commit()
-            c.close()
-
-    @watched.command(name="addguild")
-    @commands.guild_only()
-    @checks.is_admin()
-    async def watched_addguild(self, ctx, *, params=None):
-        """Adds an entire guild to the watched list
-        
-        Guilds are displayed in the watched list as a group.
-        If a new member joins, he will automatically displayed here,
-        on the other hand, if a member leaves, it won't be shown anymore."""
-        if params is None:
-            ctx.send("You need to tell me the name of the guild you want to add.\n"
-                     "You can optionally provide a reason, e.g. `/watched addguild guild,reason`")
-            return
-
-        params = params.split(",", 1)
-        name = params[0]
-        reason = None
-        if len(params) > 1:
-            reason = params[1]
-
-=======
->>>>>>> 6b07cfd4
         world = self.bot.tracked_worlds.get(ctx.guild.id, None)
         if world is None:
             await ctx.send("This server is not tracking any tibia worlds.")
@@ -1483,11 +1203,7 @@
                 return
 
             message = await ctx.send(f"Do you want to add the guild **{guild.name}** to the watched list?")
-<<<<<<< HEAD
-            confirm = await self.bot.wait_for_confirmation_reaction(ctx, message)
-=======
             confirm = await ctx.react_confirm(message)
->>>>>>> 6b07cfd4
             if confirm is None:
                 await ctx.send("You took too long!")
                 return
@@ -1505,20 +1221,8 @@
     @watched.command(name="info", aliases=["details", "reason"])
     @commands.guild_only()
     @checks.is_admin()
-<<<<<<< HEAD
-    async def watched_removeguild(self, ctx, *, name=None):
-        """Removes a guild from the watched list"""
-        if name is None:
-            ctx.send("You need to tell me the name of the guild you want to remove from the list.")
-
-        world = self.bot.tracked_worlds.get(ctx.guild.id, None)
-        if world is None:
-            await ctx.send("This server is not tracking any tibia worlds.")
-            return
-=======
     async def watched_info(self, ctx, *, name: str):
         """Shows information about a watched list entry.
->>>>>>> 6b07cfd4
 
         This shows who added the player, when, and if there's a reason why they were added."""
         c = userDatabase.cursor()
@@ -1601,11 +1305,7 @@
         except CannotPaginate as e:
             await ctx.send(e)
 
-<<<<<<< HEAD
-    @watched.command(name="listguilds", aliases=["guilds", "guildlist", "listguild"])
-=======
     @watched.command(name="listguilds", aliases=["guilds", "guildlist"])
->>>>>>> 6b07cfd4
     @commands.guild_only()
     @checks.is_admin()
     async def watched_list_guild(self, ctx):
@@ -1634,61 +1334,6 @@
         except CannotPaginate as e:
             await ctx.send(e)
 
-<<<<<<< HEAD
-    @watched.command(name="info", aliases=["details", "reason"])
-    @commands.guild_only()
-    @checks.is_admin()
-    async def watched_info(self, ctx, *, name: str):
-        """Shows details about a watched list entry"""
-        c = userDatabase.cursor()
-        try:
-            c.execute("SELECT * FROM watched_list WHERE server_id = ? AND is_guild = 0 AND name LIKE ? LIMIT 1",
-                      (ctx.guild.id, name))
-            result = c.fetchone()
-            if not result:
-                await ctx.send("There are no characters with that name.")
-                return
-        finally:
-            c.close()
-
-        embed = discord.Embed(title=result["name"])
-        if result["reason"] is not None:
-            embed.description = f"**Reason:** {result['reason']}"
-        author = ctx.guild.get_member(result["author"])
-        if author is not None:
-            embed.set_footer(text=f"{author.name}#{author.discriminator}",
-                             icon_url=get_user_avatar(author))
-        if result["added"] is not None:
-                embed.timestamp = dt.datetime.utcfromtimestamp(result["added"])
-        await ctx.send(embed=embed)
-
-    @watched.command(name="infoguild", aliases=["detailsguild", "reasonguild"])
-    @commands.guild_only()
-    @checks.is_admin()
-    async def watched_guildinfo(self, ctx, *, name: str):
-        """"Shows details about a guild entry in the watched list"""
-        c = userDatabase.cursor()
-        try:
-            c.execute("SELECT * FROM watched_list WHERE server_id = ? AND is_guild = 1 AND name LIKE ? LIMIT 1",
-                      (ctx.guild.id, name))
-            result = c.fetchone()
-            if not result:
-                await ctx.send("There are no guilds with that name.")
-                return
-        finally:
-            c.close()
-
-        embed = discord.Embed(title=result["name"])
-        if result["reason"] is not None:
-            embed.description = f"**Reason:** {result['reason']}"
-        author = ctx.guild.get_member(result["author"])
-        if author is not None:
-            embed.set_footer(text=f"{author.name}#{author.discriminator}",
-                             icon_url=get_user_avatar(author))
-        if result["added"] is not None:
-            embed.timestamp = dt.datetime.utcfromtimestamp(result["added"])
-        await ctx.send(embed=embed)
-=======
     @watched.command(name="remove", aliases=["removeplayer", "removechar"])
     @commands.guild_only()
     @checks.is_admin()
@@ -1765,7 +1410,6 @@
             userDatabase.commit()
             c.close()
 
->>>>>>> 6b07cfd4
 
     def __unload(self):
         print("cogs.tracking: Cancelling pending tasks...")
