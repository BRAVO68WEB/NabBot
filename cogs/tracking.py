--- conflicted
+++ resolved
@@ -21,14 +21,8 @@
 from .utils.messages import death_messages_monster, death_messages_player, format_message, level_messages, \
     split_message, weighed_choice, MessageCondition, DeathMessageCondition, LevelCondition
 from .utils.pages import Pages, VocationPages
-<<<<<<< HEAD
-from .utils.tibia import ERROR_NETWORK, HIGHSCORE_CATEGORIES, NabChar, get_character, \
-    get_guild, get_highscores, get_share_range, get_tibia_time_zone, get_voc_abb, get_voc_emoji, get_world, \
-    tibia_worlds, normalize_vocation
-=======
 from .utils.tibia import HIGHSCORE_CATEGORIES, NabChar, get_character, get_current_server_save_time, get_guild, \
-    get_highscores, get_share_range, get_voc_abb, get_voc_emoji, get_world, tibia_worlds
->>>>>>> 48e4b6f1
+    get_highscores, get_share_range, get_voc_abb, get_voc_emoji, get_world, tibia_worlds, normalize_vocation
 
 log = logging.getLogger("nabbot")
 
@@ -132,32 +126,11 @@
                                 log.debug(f"{tag} {values[0].name} | {values[1].name} | Already saved")
                                 await asyncio.sleep(0.1)
                                 continue
-<<<<<<< HEAD
-                            for entry in scores:
-                                highscore_data.append(
-                                    (entry["rank"], category, world, entry["name"], entry["vocation"], entry["value"]))
-                            await asyncio.sleep(config.highscores_page_delay)
-                        async with self.bot.pool.acquire() as conn:
-                            # Delete old records
-                            await conn.execute("DELETE FROM highscores_entry WHERE category = $1 AND world = $2",
-                                               category, world)
-                            # Add current entries
-                            await conn.executemany("""INSERT INTO highscores_entry(rank, category, world, name, 
-                                                      vocation, value) 
-                                                      VALUES ($1, $2, $3, $4, $5, $6)""", highscore_data)
-                            # Update scan times
-                            await conn.execute("""INSERT INTO highscores(world, category, last_scan)
-                                                  VALUES($1, $2, $3)
-                                                  ON CONFLICT (world,category)
-                                                  DO UPDATE SET last_scan = EXCLUDED.last_scan""",
-                                               world, category, dt.datetime.now(dt.timezone.utc))
-=======
                         try:
                             highscores = await get_highscores(world, *values)
                         except NetworkError:
                             continue
                         await self.save_highscores(world, key, highscores)
->>>>>>> 48e4b6f1
                 except asyncio.CancelledError:
                     # Task was cancelled, so this is fine
                     break
