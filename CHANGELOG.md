# Changelog
<<<<<<< HEAD
## Version 1.3.0 (Unreleased)
- Emoji changes are now displayed on server-log.
=======
## Version 1.2.3 (2018-06-19)
- Fixed a bug with `/whois` when a user was not found.
>>>>>>> a3d67f69

## Version 1.2.2 (2018-06-19)
- `/unregistered` no longer displays discord bots.
- Fixed display bug in `/settings askchannel`.
- Improved `/event make`, no longer aborts on failure, lets the user retry and cleans up messages after.
- Improved `/event` subcommands in general, they leave less messages behind.
- Fixed checks for `/watched` subcommands.
- Removed orphaned `utils/emoji.py`
- Minor improvements to `/debug` (now handles multiple lines), added `/eval` as alias.
- Documentation improvements.

## Version 1.2.1 (2018-06-14)
- Updated mentions of `/setworld` and similar to `/settings world`.
- If the server owner has PMs disabled when the bot joins, the bot will send the initial message in the server.

## Version 1.2.0 (2018-06-14)
- New `/help` style, with reaction pagination.
- New `/quote` command, shows a message's content given an id.
- New `/roleinfo` command, shows a role's detailed information.
- New `/userinfo` command, shows a user's detailed information.
- New `/ping` command, shows the bot's response times.
- New `/bestiary` command, shows the bestiary classes or creatures that belong to a class.
- Command prefix is now configurable per server
- Mention prefix command is now always enabled (e.g. `@NabBot help`)
- Improvements to the watched list task
- Made some visual changes to `/serverinfo`
- Moved role related commands to new Roles cog.
- `/roles` now sorts results by position and shows members with the role.
- New command: `/settings`, to change all server specific settings:
    - `/setworld` moved to `/settings world`.
    - `/setleveldeathschannel` moved to `/settings levelschannel`.
    - `/seteventschannel` moved to `/settings eventschannel`
    - News channel is now configured separately from Events channel: `/settings newschannel`
    - Command channel (ask-nabbot) is now configurable.
    - Tibia news announcements and Events announcements can be disabled entirely.
- Many changes to command names and aliases:
    - `/item`: `checkprice` alias removed.
    - `/monster`: `mon` alias removed.
    - `/spell`: `spells` alias added.
    - `/server`: `server_info` alias removed.
    - `/guild`: `guildcheck` alias removed.
    - `/role`: Renamed to `/rolemembers`.
    - `/server`: Renamed to `/serverinfo`.
    - `/deaths`: `death` alias removed.
    - `/house`: `houses`, `gh` aliases removed.
    - `/levels`: `lvl`, `level` and `lvls` aliases removed.
    - `/time`: `ss` alias removed.
    - `/whois`: `player`, `checkplayer` aliases removed
    - `/npc`: `npcs` alias removed.
    - `/key`: `keys` alias removed.
    - `/spell`: `spell` alias removed.
    - `admins_message`: renamed to `adminsmessage`, removed all aliases, added `notifyadmins`
    - Many more aliases changes

## Version 1.1.1 (2018-06-12)
- Added missing items from the Feyrist area to the loot database
- Fixed an issue causing /loot update to only work the second time it was called

## Version 1.1.0 (2018-05-24)
- New command: `/leave`, to make the bot leave a discord server.
- New command: `/versions`, shows the current version and the version of dependencies.
- New command: `/searchworld`, to show filterable list of players online in a server.
- New subcommand: `/watched info` and `/watched infoguild` to show details about a watched list entry.
- `/monster` now shows monster's attributes and bestiary info.
- `/diagnose` was renamed to `/checkchannel`, permissions were updated.
- `/watched add` and `/watched addguild` now can take a reason as a parameter
- `/online` is no longer usable in PMs
- `/online` and `/searchteam` are hidden from `/help` when no world is tracked in the current server.
- Watched List now uses an embed, meaning the length is 3 times longer.
- Minor improvements to documentation site.
- Improvements to server-log to make them have a uniform style.
- Updated TibiaWiki database, fixed bug with potions price due to NPC Minzy.

## Version 1.0.1 (2018-05-07)
- Renamed characters are updated more effectively, preventing some cases of character duplication.
- `/watched` no longer asks for `Manage Roles` permissions.
- `/im` asks the user if he wants to add other visible characters if applicable, instead of just adding all.
- Changed format of server-log messages for `/im` and `/claim` to match the style of the rest of the messages.
- Fixed bug in `/namelock` command.
- Updated documentation.


## Version 1.0.0 (2018-05-03)
- Now requires **Python 3.6**.
- Now uses the "rewrite" version of `discord.py`, meaning there are tons of breaking changes, and there will be more until v1.0.0 is released for `discord.py`.
- Improved cogs organization, allowing to reload NabBot by modules.
- Improved many commands to use pagination.
- Added better support for multiple discord servers.
- Added watchlist feature, to keep track of the online status of certain characters or guilds (also known as "Hunted list").
- Improved `/whois` appearance.
- New commands: `/ignore` and `/unignore`, to make it easier to control where NabBot can answer to commands.
- Improved the way events work and are displayed.
- Added event participants, to keep track of which characters are assisting and events, good for organizing team based events like Heart of Destruction.
- Various changes to `/deaths`, `/levels` and `/timeline` display.
- Items and monsters now show animated gifs.
- Items now show imbuements slots and materials show for which imbuement they are for.
- Migrated many services from Tibia.com to TibiaData.com for better reliability.
- TibiaWiki database is now more recent and is now a [separate project](https://github.com/Galarzaa90/tibiawiki-sql)
- Added tons of new commands and rewrote many of them.
- Added [documentation site](https://galarzaa90.github.io/NabBot/)
- And too many changes too list them here.

## Version 0.1.3 (2018-03-08)
- Removed site feature.
- Adjustments to number positions for `/loot` detection.
- Updated world list.
- Fixed bug in encoding of spouse names.
- Updated TibiaWiki database.

## Version 0.1.2 (2017-06-09)
- Added Duna and Relembra to world list.
- Added a database template for the loot database.
- Fixed bug with `/achiev` command not responding to unexistant achievements.

## Version 0.1.1 (2017-04-24)
- Added Honbra, Noctera and Vita to world list.

## Version 0.1.0 (2017-04-16)
Initial release

- Tibia character lookup
- Item lookup
- Spell lookup
- Guild lookup
- Monster lookup
- Assigning Tibia characters to Discord Users
- Level up announcements
- Death announcements
- Tibia.com highscores tracking
- Loot screenshot analyzer
- Event creation

<|MERGE_RESOLUTION|>--- conflicted
+++ resolved
@@ -1,11 +1,9 @@
 # Changelog
-<<<<<<< HEAD
+## Version 1.2.3 (2018-06-19)
+- Fixed a bug with `/whois` when a user was not found.
+
 ## Version 1.3.0 (Unreleased)
 - Emoji changes are now displayed on server-log.
-=======
-## Version 1.2.3 (2018-06-19)
-- Fixed a bug with `/whois` when a user was not found.
->>>>>>> a3d67f69
 
 ## Version 1.2.2 (2018-06-19)
 - `/unregistered` no longer displays discord bots.
@@ -14,7 +12,7 @@
 - Improved `/event` subcommands in general, they leave less messages behind.
 - Fixed checks for `/watched` subcommands.
 - Removed orphaned `utils/emoji.py`
-- Minor improvements to `/debug` (now handles multiple lines), added `/eval` as alias.
+- Minor improvements to `/debug` (now handles multiple lines), added `/eval`as alias.
 - Documentation improvements.
 
 ## Version 1.2.1 (2018-06-14)
